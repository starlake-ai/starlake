/*
 *
 *  * Licensed to the Apache Software Foundation (ASF) under one or more
 *  * contributor license agreements.  See the NOTICE file distributed with
 *  * this work for additional information regarding copyright ownership.
 *  * The ASF licenses this file to You under the Apache License, Version 2.0
 *  * (the "License"); you may not use this file except in compliance with
 *  * the License.  You may obtain a copy of the License at
 *  *
 *  *    http://www.apache.org/licenses/LICENSE-2.0
 *  *
 *  * Unless required by applicable law or agreed to in writing, software
 *  * distributed under the License is distributed on an "AS IS" BASIS,
 *  * WITHOUT WARRANTIES OR CONDITIONS OF ANY KIND, either express or implied.
 *  * See the License for the specific language governing permissions and
 *  * limitations under the License.
 *
 *
 */

import com.typesafe.sbt.GitPlugin.autoImport._
import com.typesafe.sbt.site.SiteScaladocPlugin
import com.typesafe.sbt.site.sphinx.SphinxPlugin
import com.typesafe.sbt.site.sphinx.SphinxPlugin.autoImport.Sphinx
import com.typesafe.sbt.{GitBranchPrompt, GitVersioning}
import org.scalafmt.sbt.ScalafmtPlugin.autoImport.scalafmtOnCompile
import sbt.Keys._
import sbt.{Def, _}
import sbtassembly.AssemblyKeys._

object Common {

  def enableCometAliases: Seq[Def.Setting[_]] =
    Seq(
      addCommandAlias("cd", "project"), // navigate the projects
      addCommandAlias("cc", ";clean;compile"), // clean and compile
      addCommandAlias("pl", ";clean;publishLocal"), // clean and publish locally
      addCommandAlias("pr", ";clean;publish"), // clean and publish globally
      addCommandAlias("pld", ";clean;local:publishLocal;dockerComposeUp") // clean and publish/launch the docker environment
    ).flatten

  def cometPlugins: Seq[AutoPlugin] = Seq(
    GitVersioning,
    GitBranchPrompt,
    SphinxPlugin,
    SiteScaladocPlugin
  )

  def gitSettings = Seq(
    git.useGitDescribe := true, {
      val VersionRegex = "v([0-9]+.[0-9]+.[0-9]+)-?(.*)?".r
      git.gitTagToVersionNumber := {
        case VersionRegex(v, "")         => Some(v)
        case VersionRegex(v, "SNAPSHOT") => Some(s"$v-SNAPSHOT")
        case VersionRegex(v, s)          => Some(s"$v-$s-SNAPSHOT")
        case _                           => None
      }
    }
    //    git.gitTagToVersionNumber := { tag: String =>
//      if (tag matches "[0-9]+\\..*") Some(tag)
//      else None
//    }
  )

  def assemlySettings = Seq(
    test in assembly := {},
    mainClass in Compile := Some("com.ebiznext.comet.job.Main")
  )

  def docsSettings = Seq(
    sourceDirectory in Sphinx := baseDirectory.value / "docs"
  )

  def customSettings: Seq[Def.Setting[_]] =
    Seq(
      scalacOptions ++= Seq(
        "-Xmacro-settings:materialize-derivations"
      ),
      testOptions in Test ++= Seq(
        // show full stack traces and test case durations
        Tests.Argument("-oDF"),
        // -v Log "test run started" / "test started" / "test run finished" events on log level "info" instead of "debug".
        // -a Show stack traces a nd exception class name for AssertionErrors.
        Tests.Argument(TestFrameworks.JUnit, "-v", "-a")
      ),
      parallelExecution in Test := false,
      scalafmtOnCompile := true
    ) ++ gitSettings ++ assemlySettings ++ docsSettings

}

object Versions {
  val sparkAvro = "4.0.0"
  val curator = "2.6.0"
  val spark211 = "2.1.0"
<<<<<<< HEAD
  val spark211_240 = "2.4.5"
  val spark212 = "2.4.5"
  val scalatest = "3.0.5"
=======
  val spark211_240 = "2.4.4"
  val spark212 = "2.4.4"
  val scalatest = "3.0.8"
>>>>>>> 327dc12e
  val springBoot = "2.0.6.RELEASE"
  val typesafeConfig = "1.2.1"
  val okhttp = "3.11.0"
  val scalaLogging = "3.9.2"
  val logback = "1.2.3"
  val slf4j = "1.7.21"
  val zookeeper = "3.4.6"
  val jets3t = "0.9.3"
  val hive = "3.1.0"
  val log4s = "1.3.3"
  val betterFiles = "3.6.0"
  val jackson211 = "2.7.9"
  val jackson212 = "2.9.5"  
  val configs = "0.4.4"
  val esHadoop = "7.5.2"
  val scopt = "4.0.0-RC2"
  val sttp = "1.5.11"
//  val gcs = "hadoop2-2.0.0"
  val gcs = "hadoop3-2.0.0"
  val hadoopbq = "hadoop3-1.0.0"
  val bq = "1.103.0"
  val hadoop = "3.2.0"
}

object Resolvers {

  val typeSafe = "Typesafe repository" at "https://repo.typesafe.com/typesafe/releases/"

  val allResolvers = Seq(
    typeSafe
  )

}<|MERGE_RESOLUTION|>--- conflicted
+++ resolved
@@ -93,15 +93,9 @@
   val sparkAvro = "4.0.0"
   val curator = "2.6.0"
   val spark211 = "2.1.0"
-<<<<<<< HEAD
   val spark211_240 = "2.4.5"
   val spark212 = "2.4.5"
-  val scalatest = "3.0.5"
-=======
-  val spark211_240 = "2.4.4"
-  val spark212 = "2.4.4"
   val scalatest = "3.0.8"
->>>>>>> 327dc12e
   val springBoot = "2.0.6.RELEASE"
   val typesafeConfig = "1.2.1"
   val okhttp = "3.11.0"
