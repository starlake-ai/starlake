--- conflicted
+++ resolved
@@ -118,12 +118,8 @@
   val bq = "1.103.0"
   val hadoop = "3.2.0"
   val h2 = "1.4.200" // Test only
-<<<<<<< HEAD
-  val poi = "4.1.1"
+  val poi = "4.1.2"
   val scalate = "1.9.5"
-=======
-  val poi = "4.1.2"
->>>>>>> 1c4fcadc
 }
 
 object Resolvers {
