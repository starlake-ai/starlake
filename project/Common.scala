/*
 *
 *  * Licensed to the Apache Software Foundation (ASF) under one or more
 *  * contributor license agreements.  See the NOTICE file distributed with
 *  * this work for additional information regarding copyright ownership.
 *  * The ASF licenses this file to You under the Apache License, Version 2.0
 *  * (the "License"); you may not use this file except in compliance with
 *  * the License.  You may obtain a copy of the License at
 *  *
 *  *    http://www.apache.org/licenses/LICENSE-2.0
 *  *
 *  * Unless required by applicable law or agreed to in writing, software
 *  * distributed under the License is distributed on an "AS IS" BASIS,
 *  * WITHOUT WARRANTIES OR CONDITIONS OF ANY KIND, either express or implied.
 *  * See the License for the specific language governing permissions and
 *  * limitations under the License.
 *
 *
 */

import com.typesafe.sbt.GitPlugin.autoImport._
import com.typesafe.sbt.site.SiteScaladocPlugin
import com.typesafe.sbt.site.sphinx.SphinxPlugin
import com.typesafe.sbt.site.sphinx.SphinxPlugin.autoImport.Sphinx
import com.typesafe.sbt.{GitBranchPrompt, GitVersioning}
import org.scalafmt.sbt.ScalafmtPlugin.autoImport.scalafmtOnCompile
import sbt.Keys._
import sbt.{Def, _}
import sbtassembly.AssemblyKeys._
import sbtbuildinfo.BuildInfoPlugin

object Common {

  def enableCometAliases: Seq[Def.Setting[_]] =
    Seq(
      addCommandAlias("cd", "project"), // navigate the projects
      addCommandAlias("cc", ";clean;compile"), // clean and compile
      addCommandAlias("pl", ";clean;publishLocal"), // clean and publish locally
      addCommandAlias("pr", ";clean;publish"), // clean and publish globally
      addCommandAlias(
        "pld",
        ";clean;local:publishLocal;dockerComposeUp"
      ) // clean and publish/launch the docker environment
    ).flatten

  def cometPlugins: Seq[AutoPlugin] = Seq(
    GitVersioning,
    GitBranchPrompt,
    SphinxPlugin,
    SiteScaladocPlugin,
    BuildInfoPlugin
  )

  def gitSettings = Seq(
    git.useGitDescribe := true, {
      val VersionRegex = "v([0-9]+.[0-9]+.[0-9]+)-?(.*)?".r
      git.gitTagToVersionNumber := {
        case VersionRegex(v, "")         => Some(v)
        case VersionRegex(v, "SNAPSHOT") => Some(s"$v-SNAPSHOT")
        case VersionRegex(v, s)          => Some(s"$v-$s-SNAPSHOT")
        case _                           => None
      }
    }
    //    git.gitTagToVersionNumber := { tag: String =>
//      if (tag matches "[0-9]+\\..*") Some(tag)
//      else None
//    }
  )

  def assemlySettings = Seq(
    assembly / test := {},
    Compile / mainClass := Some("com.ebiznext.comet.job.Main")
  )

  def customSettings: Seq[Def.Setting[_]] =
    Seq(
      scalacOptions ++= Seq(
        "-deprecation",
        "-feature",
        "-Xmacro-settings:materialize-derivations",
        "-Ywarn-unused-import",
        "-Xfatal-warnings"
      ),
      Test / testOptions ++= Seq(
        // show full stack traces and test case durations
        Tests.Argument("-oDF"),
        // -v Log "test run started" / "test started" / "test run finished" events on log level "info" instead of "debug".
        // -a Show stack traces a nd exception class name for AssertionErrors.
        Tests.Argument(TestFrameworks.JUnit, "-v", "-a")
      ),
      Test / parallelExecution := false,
      scalafmtOnCompile := true
    ) ++ gitSettings ++ assemlySettings

}

object Versions {
  val sparkAvro = "4.0.0"
  val curator = "2.6.0"
  val spark2d4 = "2.4.7"
  val spark3d0 = "3.1.1"
  val scalatest = "3.2.8"
  val sparkXML = "0.12.0"
  val springBoot = "2.0.6.RELEASE"
  val typesafeConfig = "1.4.1"
  val scalaLogging = "3.9.3"
  val zookeeper = "3.4.6"
  val jets3t = "0.9.3"
  val hive = "3.1.0"
  val log4s = "1.3.3"
  val betterFiles = "3.9.1"
  val jackson211ForSpark2 = "2.6.7"
  val jackson212ForSpark3 = "2.10.0"
<<<<<<< HEAD
  val configs = "0.6.1"
  val esHadoop = "7.8.1"
  val scopt = "4.0.0"
=======
  val configs = "0.4.4"
  val esHadoop211 = "7.8.1"
  val esHadoop212 = "7.12.1"
  val scopt = "4.0.1"
>>>>>>> e2590c45
  val sttp = "1.7.2"
  val gcs = "hadoop3-2.2.0"
  val hadoopbq = "hadoop3-1.0.0"
  val bq = "1.120.0"
  val hadoop = "3.3.0"
  val h2 = "1.4.200" // Test only
  val poi = "5.0.0"
  val scalate = "1.9.6"
  val akkaHttp = "10.1.14"
//  val akkaStream = "2.6.12"
  val akkaStream = "2.5.32"
  val kafkaClients = "2.8.0"
  val testContainers = "0.39.3"
  val jsqlparser = "4.0"
}

object Resolvers {

  val typeSafe = "Typesafe repository" at "https://repo.typesafe.com/typesafe/releases/"

  val allResolvers = Seq(
    typeSafe
  )

  val googleCloudBigDataMavenRepo = "https://repo1.maven.org/maven2/com/google/cloud/bigdataoss"

}<|MERGE_RESOLUTION|>--- conflicted
+++ resolved
@@ -111,16 +111,10 @@
   val betterFiles = "3.9.1"
   val jackson211ForSpark2 = "2.6.7"
   val jackson212ForSpark3 = "2.10.0"
-<<<<<<< HEAD
-  val configs = "0.6.1"
-  val esHadoop = "7.8.1"
-  val scopt = "4.0.0"
-=======
   val configs = "0.4.4"
   val esHadoop211 = "7.8.1"
   val esHadoop212 = "7.12.1"
   val scopt = "4.0.1"
->>>>>>> e2590c45
   val sttp = "1.7.2"
   val gcs = "hadoop3-2.2.0"
   val hadoopbq = "hadoop3-1.0.0"
