--- conflicted
+++ resolved
@@ -130,14 +130,9 @@
   val poi = "5.0.0"
   val scalate = "1.9.6"
   val akkaHttp = "10.2.3"
-<<<<<<< HEAD
-  val akkaStream = "2.6.11"
+  val akkaStream = "2.6.12"
   val kafkaClients = "2.7.0"
   val testContainers = "0.38.8"
-=======
-  val akkaStream = "2.6.12"
-
->>>>>>> 914e7fa6
 }
 
 object Resolvers {
