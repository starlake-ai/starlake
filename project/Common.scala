/*
 *
 *  * Licensed to the Apache Software Foundation (ASF) under one or more
 *  * contributor license agreements.  See the NOTICE file distributed with
 *  * this work for additional information regarding copyright ownership.
 *  * The ASF licenses this file to You under the Apache License, Version 2.0
 *  * (the "License"); you may not use this file except in compliance with
 *  * the License.  You may obtain a copy of the License at
 *  *
 *  *    http://www.apache.org/licenses/LICENSE-2.0
 *  *
 *  * Unless required by applicable law or agreed to in writing, software
 *  * distributed under the License is distributed on an "AS IS" BASIS,
 *  * WITHOUT WARRANTIES OR CONDITIONS OF ANY KIND, either express or implied.
 *  * See the License for the specific language governing permissions and
 *  * limitations under the License.
 *
 *
 */

import com.typesafe.sbt.GitPlugin.autoImport._
import com.typesafe.sbt.site.SiteScaladocPlugin
import com.typesafe.sbt.site.sphinx.SphinxPlugin
import com.typesafe.sbt.site.sphinx.SphinxPlugin.autoImport.Sphinx
import com.typesafe.sbt.{GitBranchPrompt, GitVersioning}
import org.scalafmt.sbt.ScalafmtPlugin.autoImport.scalafmtOnCompile
import sbt.Keys._
import sbt.{Def, _}
import sbtassembly.AssemblyKeys._
import sbtbuildinfo.BuildInfoPlugin

object Common {

  def enableCometAliases: Seq[Def.Setting[_]] =
    Seq(
      addCommandAlias("cd", "project"), // navigate the projects
      addCommandAlias("cc", ";clean;compile"), // clean and compile
      addCommandAlias("pl", ";clean;publishLocal"), // clean and publish locally
      addCommandAlias("pr", ";clean;publish"), // clean and publish globally
      addCommandAlias(
        "pld",
        ";clean;local:publishLocal;dockerComposeUp"
      ) // clean and publish/launch the docker environment
    ).flatten

  def cometPlugins: Seq[AutoPlugin] = Seq(
    GitVersioning,
    GitBranchPrompt,
    SphinxPlugin,
    SiteScaladocPlugin,
    BuildInfoPlugin
  )

  def gitSettings = Seq(
    git.useGitDescribe := true, {
      val VersionRegex = "v([0-9]+.[0-9]+.[0-9]+)-?(.*)?".r
      git.gitTagToVersionNumber := {
        case VersionRegex(v, "")         => Some(v)
        case VersionRegex(v, "SNAPSHOT") => Some(s"$v-SNAPSHOT")
        case VersionRegex(v, s)          => Some(s"$v-$s-SNAPSHOT")
        case _                           => None
      }
    }
    //    git.gitTagToVersionNumber := { tag: String =>
//      if (tag matches "[0-9]+\\..*") Some(tag)
//      else None
//    }
  )

  def assemlySettings = Seq(
    assembly / test := {},
    Compile / mainClass := Some("com.ebiznext.comet.job.Main")
  )

  def customSettings: Seq[Def.Setting[_]] =
    Seq(
      scalacOptions ++= Seq(
        "-deprecation",
        "-feature",
        "-Xmacro-settings:materialize-derivations",
        "-Ywarn-unused-import",
        "-Xfatal-warnings"
      ),
      Test / testOptions ++= Seq(
        // show full stack traces and test case durations
        Tests.Argument("-oDF"),
        // -v Log "test run started" / "test started" / "test run finished" events on log level "info" instead of "debug".
        // -a Show stack traces a nd exception class name for AssertionErrors.
        Tests.Argument(TestFrameworks.JUnit, "-v", "-a")
      ),
      Test / parallelExecution := false,
      scalafmtOnCompile := true
    ) ++ gitSettings ++ assemlySettings

}

object Versions {
  val sparkAvro = "4.0.0"
  val curator = "2.6.0"
  val spark2d4 = "2.4.7"
<<<<<<< HEAD
  val spark3d0 = "3.1.0"
  val scalatest = "3.2.8"
  val sparkXML = "0.11.0"
=======
  val spark3d0 = "3.1.1"
  val scalatest = "3.2.3"
  val sparkXML = "0.12.0"
>>>>>>> 1e84278b
  val springBoot = "2.0.6.RELEASE"
  val typesafeConfig = "1.4.1"
  val scalaLogging = "3.9.3"
  val zookeeper = "3.4.6"
  val jets3t = "0.9.3"
  val hive = "3.1.0"
  val log4s = "1.3.3"
  val betterFiles = "3.9.1"
  val jackson211ForSpark2 = "2.6.7"
  val jackson212ForSpark3 = "2.10.0"
  val configs = "0.4.4"
  val esHadoop = "7.8.1"
  val scopt = "4.0.1"
  val sttp = "1.7.2"
  val gcs = "hadoop3-2.2.0"
  val hadoopbq = "hadoop3-1.0.0"
  val bq = "1.120.0"
  val hadoop = "3.3.0"
  val h2 = "1.4.200" // Test only
  val poi = "4.1.2"
  val scalate = "1.9.6"
  val akkaHttp = "10.1.14"
//  val akkaStream = "2.6.12"
  val akkaStream = "2.5.32"
  val kafkaClients = "2.8.0"
  val testContainers = "0.39.3"
  val jsqlparser = "4.0"
}

object Resolvers {

  val typeSafe = "Typesafe repository" at "https://repo.typesafe.com/typesafe/releases/"

  val allResolvers = Seq(
    typeSafe
  )

  val googleCloudBigDataMavenRepo = "https://repo1.maven.org/maven2/com/google/cloud/bigdataoss"

}<|MERGE_RESOLUTION|>--- conflicted
+++ resolved
@@ -98,15 +98,9 @@
   val sparkAvro = "4.0.0"
   val curator = "2.6.0"
   val spark2d4 = "2.4.7"
-<<<<<<< HEAD
-  val spark3d0 = "3.1.0"
+  val spark3d0 = "3.1.1"
   val scalatest = "3.2.8"
-  val sparkXML = "0.11.0"
-=======
-  val spark3d0 = "3.1.1"
-  val scalatest = "3.2.3"
   val sparkXML = "0.12.0"
->>>>>>> 1e84278b
   val springBoot = "2.0.6.RELEASE"
   val typesafeConfig = "1.4.1"
   val scalaLogging = "3.9.3"
