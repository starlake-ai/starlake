--- conflicted
+++ resolved
@@ -176,13 +176,8 @@
 
   val mariadb = Seq(
     "com.dimafeng" %% "testcontainers-scala-mariadb" % Versions.testContainers % Test excludeAll (jnaExclusions: _*),
-<<<<<<< HEAD
-    "org.mariadb.jdbc" % "mariadb-java-client" % "3.5.3" % Test,
+    "org.mariadb.jdbc" % "mariadb-java-client" % "3.5.5" % Test,
     "com.mysql" % "mysql-connector-j" % "9.4.0" % Test
-=======
-    "org.mariadb.jdbc" % "mariadb-java-client" % "3.5.5" % Test,
-    "com.mysql" % "mysql-connector-j" % "9.2.0" % Test
->>>>>>> e1bee0e7
   )
 
   val jinja = Seq(
