--- conflicted
+++ resolved
@@ -84,15 +84,10 @@
 
   val redshift = Seq(
     "com.amazon.redshift" % "redshift-jdbc42" % Versions.redshiftJDBC % Test,
-<<<<<<< HEAD
-    "io.github.spark-redshift-community" %% "spark-redshift" % "6.2.0-spark_3.5" % Test,
-    "com.amazonaws" % "aws-java-sdk-bundle" % "1.12.756" % Test,
     "org.apache.hadoop" % "hadoop-aws" % "3.4.0" % Test
-=======
     // "io.github.spark-redshift-community" %% "spark-redshift" % "6.2.0-spark_3.5" % Test,
     "com.amazonaws" % "aws-java-sdk-bundle" % "1.12.767" % Test,
     "org.apache.hadoop" % "hadoop-aws" % "3.3.6" % Test
->>>>>>> f182dfdf
   )
 
   val scalaTest = Seq(
