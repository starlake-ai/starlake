--- conflicted
+++ resolved
@@ -30,13 +30,8 @@
   val confluentVersion = "7.7.1"
   val kafkaClients = "7.7.1-ce"
   val testContainers = "0.41.4"
-<<<<<<< HEAD
-  val gcpDataCatalog = "1.53.0"
   val gcpCloudLogging = "3.20.2"
-=======
   val gcpDataCatalog = "1.57.0"
-  val gcpCloudLogging = "3.20.0"
->>>>>>> 3777f1ff
   val jinja = "2.7.2" // forces dependency override on guava
   val snowflakeJDBC = "3.19.0"
   val snowflakeSpark: String = "3.0.0"
