object Versions {
  val curator = "2.6.0"
  val spark2d4 = "2.4.8"
  val spark3d0 = "3.2.1"
  val scalatest = "3.2.11"
  val sparkXML2d0 = "0.13.0"
  val sparkXML = "0.14.0"
  val springBoot = "2.0.6.RELEASE"
  val typesafeConfig = "1.4.2"
  val scalaLogging = "3.9.4"
  val zookeeper = "3.4.6"
  val jets3t = "0.9.3"
  val hive = "3.1.0"
  val log4s = "1.3.3"
  val betterFiles = "3.9.1"
  val jackson211ForSpark2 = "2.6.7"
  val jackson212ForSpark3 = "2.12.3"
  val pureConfig211ForSpark2 = "0.14.0"
  val pureConfig212ForSpark3 = "0.14.0"
  val esSpark211 = "7.8.1"
  val esSpark212 = "8.1.2"
  val scopt = "4.0.1"
  val gcsConnector = "hadoop3-2.2.5"
  val bigquery = "2.9.4"
  val bigqueryConnector = "hadoop3-1.2.0"
  val hadoop = "3.3.1"
  val h2 = "2.1.210" // Test only
  val poi = "4.1.2"
  val scalate = "1.9.7"
<<<<<<< HEAD
  val kafkaClients = "7.0.2-ce"
  val confluentVersion = "7.0.1"
=======
  val kafkaClients = "7.0.1-ce"
  val confluentVersion = "7.0.2"
>>>>>>> cf55ae7d
  val testContainers = "0.40.1"
  val jsqlparser = "4.3"
  val silencerVersion = "1.7.8"
  val gcpDataCatalog = "1.7.1"
}<|MERGE_RESOLUTION|>--- conflicted
+++ resolved
@@ -27,13 +27,8 @@
   val h2 = "2.1.210" // Test only
   val poi = "4.1.2"
   val scalate = "1.9.7"
-<<<<<<< HEAD
   val kafkaClients = "7.0.2-ce"
-  val confluentVersion = "7.0.1"
-=======
-  val kafkaClients = "7.0.1-ce"
   val confluentVersion = "7.0.2"
->>>>>>> cf55ae7d
   val testContainers = "0.40.1"
   val jsqlparser = "4.3"
   val silencerVersion = "1.7.8"
