--- conflicted
+++ resolved
@@ -26,13 +26,10 @@
   val poi = "4.1.2"
   val scalate = "1.9.8"
   val confluentVersion = "7.3.3"
-<<<<<<< HEAD
-  val kafkaClients = "7.3.2-ce"
-=======
+  val kafkaClients = "7.3.3-ce"
   val kafkaClients = "7.3.3-ce"
   val confluentVersion = "7.3.2"
   val kafkaClients = "7.3.3-ce"
->>>>>>> d67fa1b1
   val testContainers = "0.40.14"
   val gcpDataCatalog = "1.20.0"
   val jinja = "2.7.0"
