
# Release notes

# 0.8.0:
<<<<<<< HEAD
- Databricks on Azure is now fully documented
- **BREAKING CHANGE** the new database and tenant fields should added to the audit table.
=======
__Feature__:
- Auto merge support added at the task level. MERGE INTO is used to merge data into the target table automatically. 

__Bug Fix__:
- **BREAKING CHANGE** the new database and tenant fields should be added to the audit table.
>>>>>>> 7a5c6e1e
  Please run the following SQL to update your audit table on BigQuery:
```
  ALTER TABLE audit.audit ADD COLUMN IF NOT EXISTS database STRING;
  ALTER TABLE audit.audit ADD COLUMN IF NOT EXISTS tenant STRING;
```

__Feature__:
- extract-schema keep original scripted fields and merge attributes' parameters
- extract-schema quote catalog, schema and table name. 

__Deprecated__:
- **BREAKING CHANGE** Views have their own sections. Views inside jobs are now deprecated.

__Fix__:
- Take into account extensions in domain / metadata attribute
- Deserialization of privacy level was 'null' instead of its default value PrivacyLevel.None 
- log failure in audit during ingestion job when unexpected behavior occurs
- switch audit log and RLS queries as interactive to wait for job output to avoid any async exception and improve job output result accuracy
- escape string parameters while using native query

# 0.7.4:
__Deprecated__:
- **BREAKING CHANGE** Env vars that start with COMET_ are now replaced with SL_ prefix for starlake.cmd

__Feature__:
- Add SL_PROJECT and SL_TENANT env vars to be used in audit table

__Improvements__:
- retry on retryable bigquery exception: rateLimitExceeded and duplicate
- avoid table description update if it didn't change
- avoid table's column description update if it didn't change

__Bug Fix__:
- avoid swallowed exception related to BigquerySparkJob

# 0.7.3:
__Feature__:
- **BREAKING CHANGE**: Rename "cleanOnExtract" to "clean" in ExtractData CLI
- Imply SL_HIVE=true implicitly when running on Databricks
  
__Bug Fix__:
- report correct JSON accepted lines in audit and added unit test
- Resolve env vars in metadata/application.conf

# 0.7.2:
__Feature__:
- allow full export for tables and use partition column only to speed up extraction
- allow to force full export. Useful for re-init cases.
- allow to change date and timestamp format during data extraction
- allow to prevent extraction if last extraction is recent enough
- allow to clean all files of table only when it is extracted
- allow to in/exclude schemas and/or tables from extraction
- allow to filter table data before sinking it.

__Bug Fix__:
- Use audit connection settings while fetching last export and its column quotes
- Division by zero when computing progress bar
- Human Readable throw exception when elapsed time is 0
- **Breaking Change** Make table's fetchSize to have higher precedence than the one defined in jdbcSchema.
- list command for internal ressources doesn't work for yml2dag
- **Breaking Change** Make default configuration of CSV writer in extract-data to match default value of Metadata.
- keep original args in starlake.sh  when they have spaces

# 0.7.1:
__Feature__:
- add support for parallel fetch with String in some databases and give the ability to customize it.
- Add support for running as a standalone docker image on any cloud
 
__Performance__:
- disable table remarks fetch during data extraction
- add parallelism option to data extraction and fetch tables in parallel along with their partitions fetching

__Refactor__:
- rely on a csv library during data extraction

__Bug Fix__:
- use different quote for audit connection

# 0.7.0
__Deprecated__:
- Env vars that start with COMET_ are now deprecated. replace prefix with SL_

__New Feature__:
- Add Project diffs and produce HTML report
- Import existing BigQuery Datasets and Tables
- Generate Dataset and Table statistics
- upsert table description
- Support freshness in command line mode (getting ready for dependency mode)
- Extract BigQuery Tables infos to dataset_info and table_info tables
- Import BigQuery Project into external metadata folder
- Automatically switch to ORC when ingesting complex structures (array of records) into bigquery (https://github.com/GoogleCloudDataproc/spark-bigquery-connector/issues/251)
- Turn schema extract pattern to a template
- Add global jdbc schema attributes in order to set common attributes once
- Always propagate domain's metadata to tables
- Order column extraction from extract-schema according to database column order
- Set domain description if given on bigquery
- Add the ability to consider empty string as valid value for required String
- Apply trim on all numeric during schema extraction. Have higher precedence than the one defined in the template.
- **BREAKING CHANGE** Add `normalized_domain` variable for schema extraction. `domain` keep the original name.
- keep user changes if set in domain's metadata or table information. Domain-template and other rules that apply to it still have higher precedence.
- Generate domain dags from yml via yml2dag command
- Env vars should start with SL_. Starting with COMET_ is snow deprecated
- Extract database data using multi threading
- Extract Database data in delta mode

__Bug Fix__:
- **BREAKING CHANGE**: Make directory mandatory only when feature require it. If you rely on exception while generating YML files from xls and vice-versa for any missing directory, you'll have to change. 
- Upsert table description for nested fields
- Restore the ability to override intermediate bq format
- Exclude specific BQ partitions when applying Merge with a BQ Table
- Apply spark options defined in the job description (sink) when saving into file
- archived Spark versions may be now referenced in starlake CLI (@sabino).
- Use gs if full uri is given even if default fs is file
- Remove lowercase on various name in extract-script in order to make it coherent with extract-schema
- remove strip comments
- **BREAKING CHANGE**: support other projectId for bqNativeJob:
- close resources for schema extraction
- escape replacement value
- **BREAKING CHANGE** domain template in extract-schema is no more interpolated since we plan to use domains accross multiple environment
- **BREAKING CHANGE** use original domain and table's name. Applies to starlake folder and audit logs. 

# 0.6.3
__New Feature__:
- Support task refs in job definition files
- Support multiple buckets for between domain files and between domain files and metadata

# 0.6.2
__Bug Fix__:
- allow bigquery job to work on a dataset of another project based on dataset name combined with projectId

__New Feature__:
- Support BigQuery IAM Policy Tags
- Support task refs in autojob file
- Support materialized views in autojob

- __ Breaking Changes__
  XLS and YML readers renamed. Breaking change if you are calling them outside the starlake command line

__Bug Fix__:
- beauty fail when no SQL is defined for a transform task
- make it build on windows
- fix quickstart bootstrap

__Build__:
- add default sbt options and force test file encoding to be UTF-8

__Doc__:
- enhance quickstart guide
- fix some typos

# 0.6.1
__ Breaking Changes__
- Extract has been refactored to 3 different scripts: extract-schema, extract-data and extract-script

# 0.6.0
__New Feature__:
- Support for Jinja templating everywhere
- area property is now ignored in YAML files
- Support for Amazon Redshift and Snowflake
- Quickstart documentation upgraded
- single command setup and run using starlake.sh / starlake.cmd
- Updated quickstart with docker use
- Infer schema now recognize date as date not timestamp

# 0.5.2
__New Feature__:
- Domain & Jobs delivery in rest api

# 0.5.1
__Bug Fix__:
- Support dynamic value for comet metadata through rest api.


# 0.5.0
__New Feature__:
- Add Server mode
__Bug Fix__:
- Extensions may be defined at the domain level

# 0.4.2
__Bug Fix__:
- Use Spark Project Jetty shaded class to remove extra jetty dependency in Starlake server

# 0.4.1
__New feature__:
- Added "serve --port 7070" to start starlake in server mode and wait for requests

# 0.4.0
__New feature__:
- Support any source to any sink using kafkaload including sink and source that are not kafka. This has been possible at the cost of a breaking change
- Support table and column remarks extraction on DB2 iSeries databases

__CI__:
 - remove support of github registry
 - Remove scala 2.11 support

# 0.3.26
__New feature__:
- Support JINJA in autojob
- Support external views defined using JINJA
- File Splitter allow to split file based on first column or position in line.

# 0.3.25
__New feature__:
- Add ACL Graph generation

# 0.3.24
__Bug Fix__:
- Improve GraphViz Generation

# 0.3.23
__Bug Fix__:
- Generate final name in Graphiz diagram

# 0.3.22
__New feature__:
- Improve cli doc generation. Extra doc can be added in docs/merge/cli folder
- prepare to deprecate xml tag in metadata section.

__Bug Fix__:
- Code improvement: JDBC is handled as a generic sink
- add extra parenthesis in BQ queries only for SELECT and WITH requests


# 0.3.21
__New feature__:
- Reduce assembly size
- Update to sbt 1.7.1
- Add interactive mode for transform with csv, json and table output formats
- Improve FS Sink handling

__Bug Fix__:
- Support empty env files

# 0.3.20
__Bug Fix__:
- Keep retrocompatibility with scala 2.11

# 0.3.19
__New feature__:
- Handle Mixed XSD / YML ingestion & validation
- Support JSON / XML descriptions in XLS files
- Support arrays in XLS files

__Bug Fix__:
- Support file system sink options in autojob

# 0.3.18
__New feature__:
- Enhance XLS support for escaping char
- Support HTTP Stream Source
- Support XSD Validation
- Transform  jobs now report on the number of affected rows.

__Bug Fix__:
- Regression return value of an autojob

# 0.3.17
__New feature__:
- Support extra dsv options in conf file
- support any option stored in metadata.options as an option for the reader.
- Support VSCode  Development


# 0.3.16
__New feature__:
- Upgrade Kafka libraries
- Simplify removal of comments in autojobs SQL statements.

# 0.3.15

__New feature__:
- deprecate usage of schema, schemaRefs in domains and dataset in autojobs. Prefer the use of table and tableRefs

__Bug Fix__:
- fix regression on Merge mode without Timestamp option

# 0.3.14
__Bug Fix__:
- Xls2Yml - Get a correct sheet name based on the schema name field

# 0.3.13
__New feature__:
- Improve XLS support for long name
- Handle rate limit exceeded by setting COMET_GROUPED_MAX to avoid HTTP 429 on some cloud providers. 

# 0.3.12
__Bug Fix__: reorder transformation on attributes as follows:
- rename columns
  - run script fields
  - apply transformations (privacy: "sql: ...")
  - remove ignore fields
  - remove input filename column

# 0.3.11 
__Bug Fix__:
- Handle field relaxation when in Append Mode and table does not exist.

# 0.3.9 / 0.3.10 / 0.3.11
__Bug Fix__:
- Make fields in rejected table optional

# 0.3.8
__New feature__:
- Rollback on support for kafka.properties files. It is useless since we already have a server-options properties.

# 0.3.7
__New feature__:
- Improve XLS support for metadata

# 0.3.6
__New feature__:
- Autoload kafka.properties file from metadata directory.

# 0.3.5
__New feature__:
- Parallel copy of files when loading and archiving
- Support renaming of domains and schemas in XLS

# 0.3.3 / 0.3.4
- Fixing release process

# 0.3.2
__New feature__:
- import step can be limited to one or more domains

# 0.3.1
__New feature__:
- Update Kafka / BigQuery libraries
- Add new  [preset env vars](https://starlake-ai.github.io/starlake/docs/reference/environment#preset-variables)
- Allow renaming of domains and schemas

# 0.3.0
__New feature__:
- Vars in assertions are now substituted at load time
- Support SQL statement in privacy phase
- Support parameterized semantic types
- Add support for generic sink
- Allow use of custom deserializer on Kafka source

# 0.2.10
__New feature__:
- Drop Java 1.8 prerequisite for compilation  
- Support custom database name for Hive compatible metastore
- Support custom dataset name in BQ

# 0.2.9
__New feature__:
- Drop support for Spark 2.3.X
- Allow table renaming on write
- Any Spark supported input is now allowed
- Env vars in env.yml files

# 0.2.8
__New feature__:
- Generate DDL from YML files with support for BigQuery, Snowflake, Synapse and Postgres #51 / #56
- Improve XLS handling: Add support for presql / postsql, tags, primary and foreign keys #59
- Add optional application of row & column level security
- Databricks Support
- Signification reduction of memory consumption
- Support application.conf file in metadata folder (COMET_METADATA_FS and COMET_ROOT must still be passed as env variables)

__Bug Fix__:
- Include env var and option when running presql in ingestion mode #58

# 0.2.7
__New feature__:
- Support merging dataset with updated schema
- Support publishing to github packages
- Reduce number of dependencies
- Allow Audit sink name configuration from environment variable
- Dropped support for elasticsearch 6

__Bug Fix__:
- Support timestamps as long in XML & JSOn FIles

# 0.2.6
__New feature__:
- Support XML Schema inference
- Support the ability to reject the whole file on error
- Improve error reporting
- Support engine on task SQL (query pushdown to BigQuery)
- Support last(n) partition on merge
- Added new env var to control parititioning COMET_SPARK_SQL_SOURCES_PARTITION_OVERWRITE_MODE
- Added env var to control BigQuery materialization on pushdown queries COMET_SPARK_BIGQUERY_MATERIALIZATION_PROJECT, COMET_SPARK_BIGQUERY_MATERIALIZATION_DATASET (default to materalization)
- Added env var to control BigQuery read data format COMET_SPARK_BIGQUERY_READ_DATA_FORMAT (default to AVRO)
- When COMET_MERGE_OPTIMIZE_PARTITION_WRITE is set and dynamic partition is active, only write partition containing new records or records to be deleted or updated for BQ (handled by Spark by default for FS).
- Add VALIDATE_ON_LOAD (comet-validate-on-load) property to raise an exception if one of the domain/job YML file is invalid. default to false
- Add custom file extensions property in Domain import ```default-file-extensions``` and env var ```COMET_DEFAULT_FILE_EXTENSIONS```
__Bug Fix__:
- Loading empty files when the schema contains script fields
- Applying default value for an attribute when value in the input data is null
- Transformation job with BQ engine fails when no views block is defined
- XLS2YML : remove non-breaking spaces from Excel file cells to avoid parsing errors
- Fix merge using timestamp option
- Json ingestion fails with complex array of objects
- Remove duplicates on incoming when existingDF does not exist or is empty
- Parse Sink options correctly 
- Handle extreme cases where audit lock raise an exception on creation
- Handle files without extension in the landing zone
- Store audit log with batch priority on BigQuery

# 0.2.4 / 0.2.5
__Bug Fix__:
- Handle [Jackson bug](https://www.google.fr/url?sa=t&rct=j&q=&esrc=s&source=web&cd=&ved=2ahUKEwjo9qr3v4PxAhWNohQKHfh1CqoQFjAAegQIAhAD&url=https%3A%2F%2Fgithub.com%2FFasterXML%2Fjackson-module-scala%2Fissues%2F218&usg=AOvVaw02niMBgrqd-BWw7-e1YQfc)

# 0.2.3
__New feature__:
- Add ability to ignore some fields (only top level fields supported)
- **BREAKING CHANGE**: Handle multiple schemas during extraction. Update your `extract` configurations before migrating to this version.
- Improve InferSchemaJob
- Include primary keys & foreign keys in JDBC2Yml

__Bug Fix__:
- Handle rename in JSON / XML files
- Handle timestamp fields in JSON / XML files
- Do not partition rejected files
- Add COMET_CSV_OUTPUT_EXT env var to customize filename extension after ingestion when CSV is active.  

## 0.2.2
__New feature__:
- Use the same variable for Lock timeout
- Improve logging when locking file fails
- File sink while still the default is now controlled by the sink tag in the YAML file. The option sink-to-file is removed and used for testing purpose only.
- Allow custom topic name for comet_offsets
- Add ability to coalesce(int) to kafka offloading feature
- Attributes may now be declared as primary and or foreign keys even though no check is made.  
- Export schema and  relations(PK / FK) as dot (graphviz) files.
- Support saving comet offsets to filesystem instead of kafka using the new setting comet-offsets-mode = "STREAM"

__Bug Fix__:
- Invalid YAML files produce now an error at startup instead of displaying a warning.

## 0.2.1
- Version skipped

## 0.2.0
__New feature__:
- Export all tables in JDBC2Yml generation
- Include table & column names when meeting unknown column type in JDBC source schema
- Better logging on forced conversion in JDBC2Yml
- Compute Hive Statistics on Table & Partitions
- DataGrip support with implementation of substitution for ${} in addition to {{}}
- Improve logging
- Add column type during for database extraction
- The name attribute inside a job file should reflect the filename. This attribute will soon be deprecated
- Allow Templating on jobs. Useful to generate Airflow / Oozie Dags from job.comet.yml/job.sql code
- Switch from readthedocs to docusaurus
- Add local and bigquery samples
- Custom var pattern through sql-pattern-parameter in reference.conf

__Bug Fix__:
- Avoid computing statistics on struct fields
- Make database-extractor optional in application.conf


## 0.1.36
__New feature__:
- Parameterize with Domain & Schema metadata in JDBC2Yml generation 
__Bug Fix__:

## 0.1.35
__New feature__:
- Auto compile with scala 2.11 for Spark 2 and with scala 2.12 for Spark 3. [[457]](https://github.com/ebiznext/comet-data-pipeline/pull/457)
- Performance optimization when using Privacy Rules. [[459]](https://github.com/ebiznext/comet-data-pipeline/pull/459)
- Rejected area and audit logs support can have their own write format (default-rejected-write-format and default-audit-write-format properties)
- Deep JSON & XML files are now validated against the schema
- Privacy is applied on deep JSON & XML inputs [[461]](https://github.com/ebiznext/comet-data-pipeline/pull/461)
- Domains & Jobs may be defined in subdirectories allowing better metatdata files organization [[462]](https://github.com/ebiznext/comet-data-pipeline/pull/462)
- Substitute variables through CLI & env files in views, assertions, presql, main sql and post sql requests [[462]](https://github.com/ebiznext/comet-data-pipeline/pull/462)
- Semantic type Date supports dates with _MMM_ month representation [[463]](https://github.com/ebiznext/comet-data-pipeline/pull/463)
- Split reference.conf into multiple files. [[460]](https://github.com/ebiznext/comet-data-pipeline/pull/460)
- Support kafka Source & Sink through Spark Streaming [[460]](https://github.com/ebiznext/comet-data-pipeline/pull/460)
- Add an alternative way for applying privacy on XML files.[[466]](https://github.com/ebiznext/comet-data-pipeline/pull/466)
- Generate Excel files from YML files
- Generate YML file from Database Schema

__Bug Fix__:
- Make Jackson lib provided. [[457]](https://github.com/ebiznext/comet-data-pipeline/pull/457)
- Support Spark 2.3. by not using Dataframe.isEmpty [[457]](https://github.com/ebiznext/comet-data-pipeline/pull/457)
- _comet_input_file_name_ missing when ingesting Position files [[466]](https://github.com/ebiznext/comet-data-pipeline/pull/466)
- Apply postsql queries on the accepted DataFrame [[466]](https://github.com/ebiznext/comet-data-pipeline/pull/466)
- Check that scripted fields are defined at the end of the schema in the YML file [#384]

## 0.1.34
__New feature__:
- Allow sink options to be defined in YML instead of Spark Submit. [#450] [#454]

__Bug Fix__:
- Parse dates with yyyyMM format correctly [#451]
- Fix error when saving a csv with an empty DataFrame [#451]
- Keep column description in BQ tables when using Overwrite mode [#453]

## 0.1.29
__Bug Fix__:
- Support correctly merge mode in BQ [#449]
- Fix for sinking XML to BQ [#448]

## 0.1.27
__New feature__:
- Kafka Support improved

## 0.1.26
__New feature__:
- Optionally sink to file using property sink-to-file = ${?COMET_SINK_TO_FILE}

__Bug Fix__:
- Sink name was ignored and always considered as None

## 0.1.23
__New feature__:
- YML files are now renamed with the suffix .comet.yml
- Comet Schema is now published on SchemaStore. This allows Intellisense in VSCode & Intellij
- Assertions may now be executed as part of the Load and transform processes
- Shared Assertions UDF may be defined and stored in COMET_ROOT/metadata/assertions
- Views mays also be defined and shared in COMET_ROOT/metadata/views.
- Views are accessible in the load and transform processes.
- Domain may be now prefixed by the "load" tag. Defining a domain without the "load" tag is now deprecated
- AutoJob may be now prefixed by the "transform" tag. Defining a autojob without the "transform" tag is now deprecated

__Breaking Changes__:
- N.A.

__Bug Fix__:
- Use Spark Application Id for JobID information to make auditing easier

## 0.1.22
__New feature__:
- Expose a REST API to generate a Yaml Schema from an Excel file. [#387]
- Support ingesting multiline complex JSON. [#391]
- Support nested fields when generating schema for BigQuery tables. [#391]
- Enhancements on Spark to BigQuery schema. [#395]
- Support merging a part of a BigQuery Table, rather than all the Table. [#397]
- Enable setting BigQuery intermediate format when sinking using ${?COMET_INTERMEDIATE_BQ_FORMAT}. [#398] [#400]
- Enhancement on Merging mode: do not depend on parquet files when using BigQuery tables.

__Dependencies__:
- Update sbt to 1.4.4 [#385]
- Update scopt to 4.0.0 [#390]<|MERGE_RESOLUTION|>--- conflicted
+++ resolved
@@ -2,16 +2,14 @@
 # Release notes
 
 # 0.8.0:
-<<<<<<< HEAD
 - Databricks on Azure is now fully documented
-- **BREAKING CHANGE** the new database and tenant fields should added to the audit table.
-=======
+
 __Feature__:
 - Auto merge support added at the task level. MERGE INTO is used to merge data into the target table automatically. 
 
 __Bug Fix__:
 - **BREAKING CHANGE** the new database and tenant fields should be added to the audit table.
->>>>>>> 7a5c6e1e
+
   Please run the following SQL to update your audit table on BigQuery:
 ```
   ALTER TABLE audit.audit ADD COLUMN IF NOT EXISTS database STRING;
