--- conflicted
+++ resolved
@@ -7,11 +7,8 @@
 - concurrent schema extraction close resource prematurely
 - fix versions.sh file for linux
 - update dockerfile to take environment variable into account
-<<<<<<< HEAD
 - Throw expected exception when no connection ref found.
-=======
 - turn missing additional columns optional on native bigquery csv data ingestion
->>>>>>> 566adfa5
 
 __Improvement__:
 - added `auditConnectionRef` to jdbc extract schemas to be on pair with connectionRef behavior
