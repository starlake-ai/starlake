
# Release notes

# 1.4.0

__Improvement__:
- minimize memory usage inference-schema and adjust attributes types
- inference-schema detects more timestamp pattern
<<<<<<< HEAD
- add confluent setup that can be enabled via ENABLE_KAFKA
=======
- **BREAKING CHANGE** flat and tree row validator have been unified and is optimized by spark
- **BREAKING CHANGE** schema inference consider Numbers starting with 0 as String, such as for company identifier
- **BREAKING CHANGE** schema inference consider Numbers starting with + as String, such as a telephone number

__Miscellaneous__:
- **BREAKING CHANGE** default value don't apply on empty string directly. It depends on the definition of emptyIsNull instead. So if emptyIsNull=true then default value is used
- removed RDD usage
- revamped validation phase.

__Bug fix__:
- excluded table during data extraction defined in jdbcSchema are now taken into account
>>>>>>> 2f6dc428


# 1.3.0
__New Feature__:
- Extract Starlake schema from OpenAPI definition
- Fallback to variant type when struct's attribute has invalid field names 

# 1.2.2
__Bug Fix__:
- fix usage of technical columns when load table is set to overwrite
- fix gcp log serialization
- fix tree validation
- fix intermediate format to orc rules
- fix conversion from spark schema to starlake schema
- fix template resolution
- fix merge statement when used with quoted column

# 1.2.1

__Bug Fix__:
- propagate final name and variant type for nested struct

# 1.2
__New Feature__:
- Custom DDL mapping for JDBC datawarehouses (Postgres, Snowflake, Redshift, Synapse ...)
- Unit tests for transforms
- Excel export
- Custom write strategies using Jinja2
- The following commands now use HDFS client to interact with files and enables cloud storage support such as S3 or GCS:
  - extract-schema
  - extract-data
  - infer-schema
  - yml2xls
- add stringPartitionFunc attribute to table extraction definition
- Support load unit tests
- add data and schema extraction from sql query for JDBC connection
- migrate command added in order to ease migration between version
- domain template used during schema extraction is now splitted in two files: domain-template and table-template. Table-template are prefixed with `_table_` and domain template may be prefixed with `_domain_` with the config file name. Ex: `_table_config.sl.yml`.
- CURRENT_DATE, CURRENT_TIME and CURRENT_TIMESTAMP are now supported on a per call level during tests
- make comet_input_file_name in bigquery native load as precise as in spark when files are grouped
- Support VIEW materialization
- Testing for load & transform

__Bug Fix__:
- Amazon RedShift write strategy templates
- Add support for Int and Short result in stringHashFunc. Some database don't support implicit cast.
- Fix incremental next query
- Fix restricted renamed column and pk renaming
- Fix comet_input_file_name usage in native bigquery load
- Inherit property from default transform

__Improvement__:
- add log during long extraction around every 30 seconds
- primary and foreign keys extraction failure are not considered as errors anymore
- make data extraction in parallel on schema's level

__Miscellaneous__:
- log level switched to error instead of info. In order to restore previous behavior, set `SL_LOG_LEVEL` to `info`.

__Deprecations removal__:
- `tables` attached to domain description or table description in load stage is not authorized starting from 1.2.0 but a config migration is automatically done for prior configs

# 1.1.1:
__Improvement__:
- add git hash or timestamp if no git info to printed SNAPSHOT version. Requires SBT reload to get new settings.

# 1.1.0:
**BREAKING CHANGE** 
- Data extraction didn't fail on table's extraction failure. In order to keep behaviour, use `--ignoreExtractionFailure`
- Default data extraction output dir is now in 'metadata/extract' instead of 'metadata/load'.
- Defining yaml config file without specifying explicitly one container root attribute is now prohibited
- In load files, can't use `schemas` anymore. Use `tables` instead.
- Default timestamp pattern for data extraction is now the iso format 'yyyy-MM-dd'T'HH:mm:ss.SSSXXX'. To restore previous behavior, set timestamp pattern to 'yyyy-MM-dd HH:mm:ss'

__Bug Fix__:
- concurrent schema extraction close resource prematurely
- fix versions.sh file for linux
- update dockerfile to take environment variable into account
- Throw expected exception when no connection ref found.
- turn missing additional columns optional on native bigquery csv data ingestion
- fix quote on data extraction when no partition is given. Failure occurs when query don't quote with '"'
- table's metadata merge during schema extraction now takes `sink`, `ignore` and `directory` attribute into account.
- Use default load format during native ingestion
- Mysql extraction could fetch wrong table's information
- Data extraction fresh enough was done on any success state, it now only consider successful extractions
- Align infered schema primitive's type with the one declared `types.sl.yml`.
- Fix dockerfile for latest Alpine by adding bash package
- Fix precedence of data extraction mode
- Handle null pointer exception on json schema inference
- Infer schema from complex json with arrays and struct

__Improvement__:
- added `auditConnectionRef` to jdbc extract schemas to be on pair with connectionRef behavior
- warn when starlake version is not installed yet and user want to use it
- added support for mysql extraction
- add the ability to rename column during schema and data extraction
- enhance user error message when defined types is not declared in types
- Schema inference for DSV files improved in type inference

__Feature__:

- generic templating framework for dag generation through the definition of a python library for starlake jobs
- load gzip compressed files (.gz extension) into bigquery
- add adaptive load and supports the following strategy: OVERWRITE, APPEND, UPSERT_BY_KEY, UPSERT_BY_KEY_AND_TIMESTAMP, OVERWRITE_BY_PARTITION

# 1.0.0:
- **BREAKING CHANGE**
  - STAGE no more used in MetricsJob and Expectations. Existing Metrics Database need to be updated.
  - Remove deprecated metadata.partition property. Now part of Sink
  - Remove deprecated metadata.xml property. Now part of metadata.options

__Feature__:
- CLI now support multiple version of starlake at once and use the correct one based on sl_versions.sh/cmd in SL_ROOT
- CLI can now upgrade all components except HADOOP extra elements on windows 
- Support any JDBC compliant database
- Add archive table support for BigQuery
- Configure CSV data extraction output format
- Amazon Redshift support
- Expectations macro support

__Improvement__:
  - Count null partition rows as rejected with dynamic partition overwrite
  - **BREAKING CHANGE** Extract-schema sanitize domain name if sanitizeName is true. Have same value for domain name and its folder. By default sanitizaName is false.
  - 'directory' is not mandatory in extract template
  - load individual domain only in extract-schema

__Bug Fix__:
- Data extraction retrieve last extraction date time but didn't get the right one for partitionned tables.

# 0.8.0:
- ** DEPRECATED **
  - All date time related variables are now deprecated aka; sl_date, sl_year ...

- **BREAKING CHANGE** 
  - extract-schema command line option 'mapping' replaced by 'config' 
  - kafkaload takes now a connection ref parameter
  - application.conf replaced with application.sl.yml or application.yml in metadata folder
  - SL_FS no more used. Set SL_ROOT to an absolute path instead
  - SL_ENGINE no more used. engine is derived from connection
  - format renamed to sparkFormat in connections.
  - COMET_* env vars replaced definitely with SL_* 
  - Sinks "name" attribute renamed to "connectionRef"
  - extensions no more used in file detection. Table patterns are directly applied to detect correct extensions 
  - Default connection ref may be defined in the application.yml file
  - Sink name in XLs files is now translated to a connection ref name
  - "domains" and "jobs" folders renamed to "load" and "transform" respectively
  - "load" and "watch" commands are now merged into one command. They both watch for new files and load them
  - globalJDBCSchema renamed to default
  - SL_DEFAULT_FORMAT renamed to SL_DEFAULT_WRITE_FORMAT
  - SINK_ACCEPTED and SINK_REJECTED  duration are not logged anymore. Only full time LOAD and TRANSFORM are logged
  - configuration files have now the .sl.yml extension
    - On Linux/MacOS, you may have to run the following command to make it work: 
    ```find . -name "*.comet.yml" -exec rename 's/\.comet.yml$/.sl.yml/' '{}' +``` # On MacOS install first with brew install rename
    - On Windows, you may have to run the following command to make it work: 
    ```Get-ChildItem -Path . -Filter "*.comet.yml" -Recurse | Rename-Item -NewName { $_.name -replace '\.comet\.yml$','.sl.yml' }```

__Feature__:
- Databricks on Azure is now fully documented
- Auto merge support added at the task level. MERGE INTO is used to merge data into the target table automatically.
- Use Refs file to configure model references
- Support native loading of data into BigQuery
- Define JDBC connections and audit connections in metadata/connections.sl.yml
- schema extraction and features relying on it benefit from parallel fetching
- use load dataset path as default output dir if not defined for schema inference
- have same file ingestion behavior as spark with big query native loader. Loader follows the same limit as bq load.
  Don't support the following ingestion phases:
  - line ignore filter
  - pre-sql
  - post-sql
  - detailed rejection
  - udf privacy
  - data validation
  - expectations
  - metrics
  - distinct on all lines
  - unique input file name with grouped ingestion

- sink become optional in spark job and can fallback into global connection ref settings
- add dynamicPartitionOverwrite sink options. Available for bigquery sink and file sink. No need to set
  spark.sql.sources.partitionOverwriteMode.

__Bug fix__:
- excluded table during data extraction defined in jdbcSchema are now taken into account
- if column is renamed, check pattern of renamed column instead of original name since it is the target table column's name during schema extraction
- **BREAKING CHANGE** when no fields could be inferred from input, inferred schema now fails


__Bug Fix__:
- **BREAKING CHANGE** the new database and tenant fields should be added to the audit table.
- forceDomainPattern renamed in order to be overridable with environment variable
- audit log was not in UTC when loaded from local
  Please run the following SQL to update your audit table on BigQuery:
```
  ALTER TABLE audit.audit ADD COLUMN IF NOT EXISTS database STRING;
  ALTER TABLE audit.audit ADD COLUMN IF NOT EXISTS tenant STRING;
```

__Feature__:
- extract-schema keep original scripted fields and merge attributes' parameters
- extract-schema quote catalog, schema and table name. 

__Deprecated__:
- **BREAKING CHANGE** Views have their own sections. Views inside jobs are now deprecated.

__Fix__:
- Take into account extensions in domain / metadata attribute
- Deserialization of privacy level was 'null' instead of its default value PrivacyLevel.None 
- log failure in audit during ingestion job when unexpected behavior occurs
- switch audit log and RLS queries as interactive to wait for job output to avoid any async exception and improve job output result accuracy
- escape string parameters while using native query

# 0.7.4:
__Deprecated__:
- **BREAKING CHANGE** Env vars that start with COMET_ are now replaced with SL_ prefix for starlake.cmd

__Feature__:
- Add SL_PROJECT and SL_TENANT env vars to be used in audit table

__Improvements__:
- retry on retryable bigquery exception: rateLimitExceeded and duplicate
- avoid table description update if it didn't change
- avoid table's column description update if it didn't change

__Bug Fix__:
- avoid swallowed exception related to BigquerySparkJob

# 0.7.3:
__Feature__:
- **BREAKING CHANGE**: Rename "cleanOnExtract" to "clean" in ExtractData CLI
- Imply SL_HIVE=true implicitly when running on Databricks
  
__Bug Fix__:
- report correct JSON accepted lines in audit and added unit test
- Resolve env vars in metadata/application.conf

# 0.7.2:
__Feature__:
- allow full export for tables and use partition column only to speed up extraction
- allow to force full export. Useful for re-init cases.
- allow to change date and timestamp format during data extraction
- allow to prevent extraction if last extraction is recent enough
- allow to clean all files of table only when it is extracted
- allow to in/exclude schemas and/or tables from extraction
- allow to filter table data before sinking it.

__Bug Fix__:
- Use audit connection settings while fetching last export and its column quotes
- Division by zero when computing progress bar
- Human Readable throw exception when elapsed time is 0
- **Breaking Change** Make table's fetchSize to have higher precedence than the one defined in jdbcSchema.
- list command for internal ressources doesn't work for yml2dag
- **Breaking Change** Make default configuration of CSV writer in extract-data to match default value of Metadata.
- keep original args in starlake.sh  when they have spaces

# 0.7.1:
__Feature__:
- add support for parallel fetch with String in some databases and give the ability to customize it.
- Add support for running as a standalone docker image on any cloud
 
__Performance__:
- disable table remarks fetch during data extraction
- add parallelism option to data extraction and fetch tables in parallel along with their partitions fetching

__Refactor__:
- rely on a csv library during data extraction

__Bug Fix__:
- use different quote for audit connection

# 0.7.0
__Deprecated__:
- Env vars that start with COMET_ are now deprecated. replace prefix with SL_

__New Feature__:
- Add Project diffs and produce HTML report
- Import existing BigQuery Datasets and Tables
- Generate Dataset and Table statistics
- upsert table description
- Support freshness in command line mode (getting ready for dependency mode)
- Extract BigQuery Tables infos to dataset_info and table_info tables
- Import BigQuery Project into external metadata folder
- Automatically switch to ORC when ingesting complex structures (array of records) into bigquery (https://github.com/GoogleCloudDataproc/spark-bigquery-connector/issues/251)
- Turn schema extract pattern to a template
- Add global jdbc schema attributes in order to set common attributes once
- Always propagate domain's metadata to tables
- Order column extraction from extract-schema according to database column order
- Set domain description if given on bigquery
- Add the ability to consider empty string as valid value for required String
- Apply trim on all numeric during schema extraction. Have higher precedence than the one defined in the template.
- **BREAKING CHANGE** Add `normalized_domain` variable for schema extraction. `domain` keep the original name.
- keep user changes if set in domain's metadata or table information. Domain-template and other rules that apply to it still have higher precedence.
- Generate domain dags from yml via yml2dag command
- Env vars should start with SL_. Starting with COMET_ is snow deprecated
- Extract database data using multi threading
- Extract Database data in delta mode

__Bug Fix__:
- **BREAKING CHANGE**: Make directory mandatory only when feature require it. If you rely on exception while generating YML files from xls and vice-versa for any missing directory, you'll have to change. 
- Upsert table description for nested fields
- Restore the ability to override intermediate bq format
- Exclude specific BQ partitions when applying Merge with a BQ Table
- Apply spark options defined in the job description (sink) when saving into file
- archived Spark versions may be now referenced in starlake CLI (@sabino).
- Use gs if full uri is given even if default fs is file
- Remove lowercase on various name in extract-script in order to make it coherent with extract-schema
- remove strip comments
- **BREAKING CHANGE**: support other projectId for bqNativeJob:
- close resources for schema extraction
- escape replacement value
- **BREAKING CHANGE** domain template in extract-schema is no more interpolated since we plan to use domains accross multiple environment
- **BREAKING CHANGE** use original domain and table's name. Applies to starlake folder and audit logs. 

# 0.6.3
__New Feature__:
- Support task refs in job definition files
- Support multiple buckets for between domain files and between domain files and metadata

# 0.6.2
__Bug Fix__:
- allow bigquery job to work on a dataset of another project based on dataset name combined with projectId

__New Feature__:
- Support BigQuery IAM Policy Tags
- Support task refs in autojob file
- Support materialized views in autojob

- __ Breaking Changes__
  XLS and YML readers renamed. Breaking change if you are calling them outside the starlake command line

__Bug Fix__:
- beauty fail when no SQL is defined for a transform task
- make it build on windows
- fix quickstart bootstrap

__Build__:
- add default sbt options and force test file encoding to be UTF-8

__Doc__:
- enhance quickstart guide
- fix some typos

# 0.6.1
__ Breaking Changes__
- Extract has been refactored to 3 different scripts: extract-schema, extract-data and extract-script

# 0.6.0
__New Feature__:
- Support for Jinja templating everywhere
- area property is now ignored in YAML files
- Support for Amazon Redshift and Snowflake
- Quickstart documentation upgraded
- single command setup and run using starlake.sh / starlake.cmd
- Updated quickstart with docker use
- Infer schema now recognize date as date not timestamp

# 0.5.2
__New Feature__:
- Domain & Jobs delivery in rest api

# 0.5.1
__Bug Fix__:
- Support dynamic value for comet metadata through rest api.


# 0.5.0
__New Feature__:
- Add Server mode
__Bug Fix__:
- Extensions may be defined at the domain level

# 0.4.2
__Bug Fix__:
- Use Spark Project Jetty shaded class to remove extra jetty dependency in Starlake server

# 0.4.1
__New feature__:
- Added "serve --port 7070" to start starlake in server mode and wait for requests

# 0.4.0
__New feature__:
- Support any source to any sink using kafkaload including sink and source that are not kafka. This has been possible at the cost of a breaking change
- Support table and column remarks extraction on DB2 iSeries databases

__CI__:
 - remove support of github registry
 - Remove scala 2.11 support

# 0.3.26
__New feature__:
- Support JINJA in autojob
- Support external views defined using JINJA
- File Splitter allow to split file based on first column or position in line.

# 0.3.25
__New feature__:
- Add ACL Graph generation

# 0.3.24
__Bug Fix__:
- Improve GraphViz Generation

# 0.3.23
__Bug Fix__:
- Generate final name in Graphiz diagram

# 0.3.22
__New feature__:
- Improve cli doc generation. Extra doc can be added in docs/merge/cli folder
- prepare to deprecate xml tag in metadata section.

__Bug Fix__:
- Code improvement: JDBC is handled as a generic sink
- add extra parenthesis in BQ queries only for SELECT and WITH requests


# 0.3.21
__New feature__:
- Reduce assembly size
- Update to sbt 1.7.1
- Add interactive mode for transform with csv, json and table output formats
- Improve FS Sink handling

__Bug Fix__:
- Support empty env files

# 0.3.20
__Bug Fix__:
- Keep retrocompatibility with scala 2.11

# 0.3.19
__New feature__:
- Handle Mixed XSD / YML ingestion & validation
- Support JSON / XML descriptions in XLS files
- Support arrays in XLS files

__Bug Fix__:
- Support file system sink options in autojob

# 0.3.18
__New feature__:
- Enhance XLS support for escaping char
- Support HTTP Stream Source
- Support XSD Validation
- Transform  jobs now report on the number of affected rows.

__Bug Fix__:
- Regression return value of an autojob

# 0.3.17
__New feature__:
- Support extra dsv options in conf file
- support any option stored in metadata.options as an option for the reader.
- Support VSCode  Development


# 0.3.16
__New feature__:
- Upgrade Kafka libraries
- Simplify removal of comments in autojobs SQL statements.

# 0.3.15

__New feature__:
- deprecate usage of schema, schemaRefs in domains and dataset in autojobs. Prefer the use of table and tableRefs

__Bug Fix__:
- fix regression on Merge mode without Timestamp option

# 0.3.14
__Bug Fix__:
- Xls2Yml - Get a correct sheet name based on the schema name field

# 0.3.13
__New feature__:
- Improve XLS support for long name
- Handle rate limit exceeded by setting COMET_GROUPED_MAX to avoid HTTP 429 on some cloud providers. 

# 0.3.12
__Bug Fix__: reorder transformation on attributes as follows:
- rename columns
  - run script fields
  - apply transformations (privacy: "sql: ...")
  - remove ignore fields
  - remove input filename column

# 0.3.11 
__Bug Fix__:
- Handle field relaxation when in Append Mode and table does not exist.

# 0.3.9 / 0.3.10 / 0.3.11
__Bug Fix__:
- Make fields in rejected table optional

# 0.3.8
__New feature__:
- Rollback on support for kafka.properties files. It is useless since we already have a server-options properties.

# 0.3.7
__New feature__:
- Improve XLS support for metadata

# 0.3.6
__New feature__:
- Autoload kafka.properties file from metadata directory.

# 0.3.5
__New feature__:
- Parallel copy of files when loading and archiving
- Support renaming of domains and schemas in XLS

# 0.3.3 / 0.3.4
- Fixing release process

# 0.3.2
__New feature__:
- import step can be limited to one or more domains

# 0.3.1
__New feature__:
- Update Kafka / BigQuery libraries
- Add new  [preset env vars](https://docs.starlake.ai/configuration/environment#predefined-variables)
- Allow renaming of domains and schemas

# 0.3.0
__New feature__:
- Vars in assertions are now substituted at load time
- Support SQL statement in privacy phase
- Support parameterized semantic types
- Add support for generic sink
- Allow use of custom deserializer on Kafka source

# 0.2.10
__New feature__:
- Drop Java 1.8 prerequisite for compilation  
- Support custom database name for Hive compatible metastore
- Support custom dataset name in BQ

# 0.2.9
__New feature__:
- Drop support for Spark 2.3.X
- Allow table renaming on write
- Any Spark supported input is now allowed
- Env vars in env.yml files

# 0.2.8
__New feature__:
- Generate DDL from YML files with support for BigQuery, Snowflake, Synapse and Postgres #51 / #56
- Improve XLS handling: Add support for presql / postsql, tags, primary and foreign keys #59
- Add optional application of row & column level security
- Databricks Support
- Signification reduction of memory consumption
- Support application.conf file in metadata folder (COMET_METADATA_FS and COMET_ROOT must still be passed as env variables)

__Bug Fix__:
- Include env var and option when running presql in ingestion mode #58

# 0.2.7
__New feature__:
- Support merging dataset with updated schema
- Support publishing to github packages
- Reduce number of dependencies
- Allow Audit sink name configuration from environment variable
- Dropped support for elasticsearch 6

__Bug Fix__:
- Support timestamps as long in XML & JSOn FIles

# 0.2.6
__New feature__:
- Support XML Schema inference
- Support the ability to reject the whole file on error
- Improve error reporting
- Support engine on task SQL (query pushdown to BigQuery)
- Support last(n) partition on merge
- Added new env var to control parititioning COMET_SPARK_SQL_SOURCES_PARTITION_OVERWRITE_MODE
- Added env var to control BigQuery materialization on pushdown queries COMET_SPARK_BIGQUERY_MATERIALIZATION_PROJECT, COMET_SPARK_BIGQUERY_MATERIALIZATION_DATASET (default to materalization)
- Added env var to control BigQuery read data format COMET_SPARK_BIGQUERY_READ_DATA_FORMAT (default to AVRO)
- When COMET_MERGE_OPTIMIZE_PARTITION_WRITE is set and dynamic partition is active, only write partition containing new records or records to be deleted or updated for BQ (handled by Spark by default for FS).
- Add VALIDATE_ON_LOAD (comet-validate-on-load) property to raise an exception if one of the domain/job YML file is invalid. default to false
- Add custom file extensions property in Domain import ```default-file-extensions``` and env var ```COMET_DEFAULT_FILE_EXTENSIONS```
__Bug Fix__:
- Loading empty files when the schema contains script fields
- Applying default value for an attribute when value in the input data is null
- Transformation job with BQ engine fails when no views block is defined
- XLS2YML: remove non-breaking spaces from Excel file cells to avoid parsing errors
- Fix merge using timestamp option
- Json ingestion fails with complex array of objects
- Remove duplicates on incoming when existingDF does not exist or is empty
- Parse Sink options correctly 
- Handle extreme cases where audit lock raise an exception on creation
- Handle files without extension in the landing zone
- Store audit log with batch priority on BigQuery

# 0.2.4 / 0.2.5
__Bug Fix__:
- Handle [Jackson bug](https://www.google.fr/url?sa=t&rct=j&q=&esrc=s&source=web&cd=&ved=2ahUKEwjo9qr3v4PxAhWNohQKHfh1CqoQFjAAegQIAhAD&url=https%3A%2F%2Fgithub.com%2FFasterXML%2Fjackson-module-scala%2Fissues%2F218&usg=AOvVaw02niMBgrqd-BWw7-e1YQfc)

# 0.2.3
__New feature__:
- Add ability to ignore some fields (only top level fields supported)
- **BREAKING CHANGE**: Handle multiple schemas during extraction. Update your `extract` configurations before migrating to this version.
- Improve InferSchemaJob
- Include primary keys & foreign keys in JDBC2Yml

__Bug Fix__:
- Handle rename in JSON / XML files
- Handle timestamp fields in JSON / XML files
- Do not partition rejected files
- Add COMET_CSV_OUTPUT_EXT env var to customize filename extension after ingestion when CSV is active.  

## 0.2.2
__New feature__:
- Use the same variable for Lock timeout
- Improve logging when locking file fails
- File sink while still the default is now controlled by the sink tag in the YAML file. The option sink-to-file is removed and used for testing purpose only.
- Allow custom topic name for comet_offsets
- Add ability to coalesce(int) to kafka offloading feature
- Attributes may now be declared as primary and or foreign keys even though no check is made.  
- Export schema and  relations(PK / FK) as dot (graphviz) files.
- Support saving comet offsets to filesystem instead of kafka using the new setting comet-offsets-mode = "STREAM"

__Bug Fix__:
- Invalid YAML files produce now an error at startup instead of displaying a warning.

## 0.2.1
- Version skipped

## 0.2.0
__New feature__:
- Export all tables in JDBC2Yml generation
- Include table & column names when meeting unknown column type in JDBC source schema
- Better logging on forced conversion in JDBC2Yml
- Compute Hive Statistics on Table & Partitions
- DataGrip support with implementation of substitution for ${} in addition to {{}}
- Improve logging
- Add column type during for database extraction
- The name attribute inside a job file should reflect the filename. This attribute will soon be deprecated
- Allow Templating on jobs. Useful to generate Airflow / Oozie Dags from job.sl.yml/job.sql code
- Switch from readthedocs to docusaurus
- Add local and bigquery samples
- Custom var pattern through sql-pattern-parameter in reference.conf

__Bug Fix__:
- Avoid computing statistics on struct fields
- Make database-extractor optional in application.conf


## 0.1.36
__New feature__:
- Parameterize with Domain & Schema metadata in JDBC2Yml generation 
__Bug Fix__:

## 0.1.35
__New feature__:
- Auto compile with scala 2.11 for Spark 2 and with scala 2.12 for Spark 3. [[457]](https://github.com/ebiznext/comet-data-pipeline/pull/457)
- Performance optimization when using Privacy Rules. [[459]](https://github.com/ebiznext/comet-data-pipeline/pull/459)
- Rejected area and audit logs support can have their own write format (default-rejected-write-format and default-audit-write-format properties)
- Deep JSON & XML files are now validated against the schema
- Privacy is applied on deep JSON & XML inputs [[461]](https://github.com/ebiznext/comet-data-pipeline/pull/461)
- Domains & Jobs may be defined in subdirectories allowing better metatdata files organization [[462]](https://github.com/ebiznext/comet-data-pipeline/pull/462)
- Substitute variables through CLI & env files in views, assertions, presql, main sql and post sql requests [[462]](https://github.com/ebiznext/comet-data-pipeline/pull/462)
- Semantic type Date supports dates with _MMM_ month representation [[463]](https://github.com/ebiznext/comet-data-pipeline/pull/463)
- Split reference.conf into multiple files. [[460]](https://github.com/ebiznext/comet-data-pipeline/pull/460)
- Support kafka Source & Sink through Spark Streaming [[460]](https://github.com/ebiznext/comet-data-pipeline/pull/460)
- Add an alternative way for applying privacy on XML files.[[466]](https://github.com/ebiznext/comet-data-pipeline/pull/466)
- Generate Excel files from YML files
- Generate YML file from Database Schema

__Bug Fix__:
- Make Jackson lib provided. [[457]](https://github.com/ebiznext/comet-data-pipeline/pull/457)
- Support Spark 2.3. by not using Dataframe.isEmpty [[457]](https://github.com/ebiznext/comet-data-pipeline/pull/457)
- _comet_input_file_name_ missing when ingesting Position files [[466]](https://github.com/ebiznext/comet-data-pipeline/pull/466)
- Apply postsql queries on the accepted DataFrame [[466]](https://github.com/ebiznext/comet-data-pipeline/pull/466)
- Check that scripted fields are defined at the end of the schema in the YML file [#384]

## 0.1.34
__New feature__:
- Allow sink options to be defined in YML instead of Spark Submit. [#450] [#454]

__Bug Fix__:
- Parse dates with yyyyMM format correctly [#451]
- Fix error when saving a csv with an empty DataFrame [#451]
- Keep column description in BQ tables when using Overwrite mode [#453]

## 0.1.29
__Bug Fix__:
- Support correctly merge mode in BQ [#449]
- Fix for sinking XML to BQ [#448]

## 0.1.27
__New feature__:
- Kafka Support improved

## 0.1.26
__New feature__:
- Optionally sink to file using property sink-to-file = ${?COMET_SINK_TO_FILE}

__Bug Fix__:
- Sink name was ignored and always considered as None

## 0.1.23
__New feature__:
- YML files are now renamed with the suffix .sl.yml
- Comet Schema is now published on SchemaStore. This allows Intellisense in VSCode & Intellij
- Assertions may now be executed as part of the Load and transform processes
- Shared Assertions UDF may be defined and stored in COMET_ROOT/metadata/assertions
- Views mays also be defined and shared in COMET_ROOT/metadata/views.
- Views are accessible in the load and transform processes.
- Domain may be now prefixed by the "load" tag. Defining a domain without the "load" tag is now deprecated
- AutoJob may be now prefixed by the "transform" tag. Defining a autojob without the "transform" tag is now deprecated

__Breaking Changes__:
- N.A.

__Bug Fix__:
- Use Spark Application Id for JobID information to make auditing easier

## 0.1.22
__New feature__:
- Expose a REST API to generate a Yaml Schema from an Excel file. [#387]
- Support ingesting multiline complex JSON. [#391]
- Support nested fields when generating schema for BigQuery tables. [#391]
- Enhancements on Spark to BigQuery schema. [#395]
- Support merging a part of a BigQuery Table, rather than all the Table. [#397]
- Enable setting BigQuery intermediate format when sinking using ${?COMET_INTERMEDIATE_BQ_FORMAT}. [#398] [#400]
- Enhancement on Merging mode: do not depend on parquet files when using BigQuery tables.

__Dependencies__:
- Update sbt to 1.4.4 [#385]
- Update scopt to 4.0.0 [#390]<|MERGE_RESOLUTION|>--- conflicted
+++ resolved
@@ -6,9 +6,7 @@
 __Improvement__:
 - minimize memory usage inference-schema and adjust attributes types
 - inference-schema detects more timestamp pattern
-<<<<<<< HEAD
 - add confluent setup that can be enabled via ENABLE_KAFKA
-=======
 - **BREAKING CHANGE** flat and tree row validator have been unified and is optimized by spark
 - **BREAKING CHANGE** schema inference consider Numbers starting with 0 as String, such as for company identifier
 - **BREAKING CHANGE** schema inference consider Numbers starting with + as String, such as a telephone number
@@ -20,7 +18,6 @@
 
 __Bug fix__:
 - excluded table during data extraction defined in jdbcSchema are now taken into account
->>>>>>> 2f6dc428
 
 
 # 1.3.0
@@ -202,11 +199,6 @@
 - add dynamicPartitionOverwrite sink options. Available for bigquery sink and file sink. No need to set
   spark.sql.sources.partitionOverwriteMode.
 
-__Bug fix__:
-- excluded table during data extraction defined in jdbcSchema are now taken into account
-- if column is renamed, check pattern of renamed column instead of original name since it is the target table column's name during schema extraction
-- **BREAKING CHANGE** when no fields could be inferred from input, inferred schema now fails
-
 
 __Bug Fix__:
 - **BREAKING CHANGE** the new database and tenant fields should be added to the audit table.
