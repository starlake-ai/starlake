--- conflicted
+++ resolved
@@ -5,11 +5,8 @@
 __Improvement__:
 - add `SL_PRUNE_PARTITION_ON_MERGE` settings to prune partition on merge. Currently for bigquery only. Recommended to be set to true for load scenarios with merge.
 - add `partitionPruningKey` and `quotedPartitionPruningKey` variables in write strategy templates. They are only set when target table's partition column is one of the merge keys and feature is enabled.
-<<<<<<< HEAD
 - chunk log entries for gcp logs in order to avoid `INVALID_ARGUMENT: Request payload size exceeds the limit: 10485760 bytes`
-=======
 - retry on `TimeoutException` wrapped into `VerifyException`
->>>>>>> 5ab9db61
 
 __Bug fix__:
 - fix index out of bound exception when extracting table name from file name
