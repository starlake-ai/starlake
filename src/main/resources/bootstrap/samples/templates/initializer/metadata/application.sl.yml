application:
  connectionRef: "{{ connection }}"
  loader: spark
  connections:
    localFileSystem:
      type: "fs" # Connection to local file system (Spark delta files)
    duckdb:
      type: "jdbc"
      options:
        url: "jdbc:duckdb:{{SL_ROOT}}/datasets/duckdb.db" # Location of the DuckDB database
        driver: "org.duckdb.DuckDBDriver"
    bigquery:
      type: "bigquery"
      options:
        #gcsBucket: "starlake-app" # Temporary GCS Bucket where intermediary files will be stored. Required in indirect mode only
        writeMethod: "direct" # direct or indirect (indirect is required for certain features see https://github.com/GoogleCloudDataproc/spark-bigquery-connector)
        location: "europe-west1" # EU or US or ..
        authType: "APPLICATION_DEFAULT"
        authScopes: "https://www.googleapis.com/auth/cloud-platform" # comma separated list of scopes
        #authType: SERVICE_ACCOUNT_JSON_KEYFILE
        #jsonKeyfile: "/Users/me/.gcloud/keys/starlake-me.json"
        #authType: "ACCESS_TOKEN"
        #gcpAccessToken: "XXXXXXXXXXXXXXXXXXXXXXXXXXXXXXXXXXXXXXXXXXXXXXXXXXXXXXXXXXXXXXXXXXXXXXXXXXXXXXXXXXXXXXXXXXXXXXXX"
    postgres:
      type: jdbc
      options:
        url: "jdbc:postgresql://{{POSTGRES_HOST}}:{{POSTGRES_PORT}}/{{POSTGRES_DATABASE}}"
        driver: "org.postgresql.Driver"
        user: "{{DATABASE_USER}}"
        password: "{{DATABASE_PASSWORD}}"
        quoteIdentifiers: false
    spark-postgres:
      type: jdbc
      sparkFormat: jdbc
      options:
        url: "jdbc:postgresql://{{POSTGRES_HOST}}:{{POSTGRES_PORT}}/{{POSTGRES_DATABASE}}"
        driver: "org.postgresql.Driver"
        user: "{{DATABASE_USER}}"
        password: "{{DATABASE_PASSWORD}}"
        quoteIdentifiers: false
    snowflake:
      type: jdbc
      options:
        url: "jdbc:snowflake://{{SNOWFLAKE_ACCOUNT}}.snowflakecomputing.com/"
        driver: "net.snowflake.client.jdbc.SnowflakeDriver"
        user: "{{SNOWFLAKE_USER}}"
        password: "{{SNOWFLAKE_PASSWORD}}"
        warehouse: "{{SNOWFLAKE_WAREHOUSE}}"
        db: "{{SNOWFLAKE_DB}}"
        keep_column_case: "off"
        preActions: "alter session set TIMESTAMP_TYPE_MAPPING = 'TIMESTAMP_LTZ';ALTER SESSION SET QUOTED_IDENTIFIERS_IGNORE_CASE = true"
    spark-snowflake:
      type: jdbc
      sparkFormat: snowflake
      options:
        sfUrl: "{{SNOWFLAKE_ACCOUNT}}.snowflakecomputing.com" # make sure you do not prefix by jdbc:snowflake://. This is done by the snowflaek driver
        #sfDriver: "net.snowflake.client.jdbc.SnowflakeDriver"
        sfUser: "{{SNOWFLAKE_USER}}"
        sfPassword: "{{SNOWFLAKE_PASSWORD}}"
        sfWarehouse: "{{SNOWFLAKE_WAREHOUSE}}"
        sfDatabase: "{{SNOWFLAKE_DB}}"
        keep_column_case: "off"
        autopushdown: on
<<<<<<< HEAD
        preactions: "alter session set TIMESTAMP_TYPE_MAPPING = 'TIMESTAMP_LTZ';ALTER SESSION SET QUOTED_IDENTIFIERS_IGNORE_CASE = true"
=======
        preActions: "alter session set TIMESTAMP_TYPE_MAPPING = 'TIMESTAMP_LTZ';ALTER SESSION SET QUOTED_IDENTIFIERS_IGNORE_CASE = true"
    localFilesystem:
      type: "fs"
>>>>>>> ab66254e
  spark:
    datasource:
      bigquery:
        allowFieldAddition: "true" # Allow schema updates. To disable, set it to false
        allowFieldRelaxation: "true" # Allow schema updates. To disable, set it to false
<|MERGE_RESOLUTION|>--- conflicted
+++ resolved
@@ -61,13 +61,9 @@
         sfDatabase: "{{SNOWFLAKE_DB}}"
         keep_column_case: "off"
         autopushdown: on
-<<<<<<< HEAD
-        preactions: "alter session set TIMESTAMP_TYPE_MAPPING = 'TIMESTAMP_LTZ';ALTER SESSION SET QUOTED_IDENTIFIERS_IGNORE_CASE = true"
-=======
         preActions: "alter session set TIMESTAMP_TYPE_MAPPING = 'TIMESTAMP_LTZ';ALTER SESSION SET QUOTED_IDENTIFIERS_IGNORE_CASE = true"
     localFilesystem:
       type: "fs"
->>>>>>> ab66254e
   spark:
     datasource:
       bigquery:
