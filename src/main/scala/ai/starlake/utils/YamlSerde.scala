--- conflicted
+++ resolved
@@ -382,17 +382,8 @@
 
   def deserializeYamlEnvConfig(content: String, path: String): EnvDesc = {
     val envSubPath = "env"
-<<<<<<< HEAD
-    if (content.indexOf("env:") == -1) {
-      EnvDesc(latestSchemaVersion, Map.empty)
-    } else {
-      val dagNode = validateConfigFile(envSubPath, content, path, List(YamlMigrator.V1.EnvConfig))
-      mapper.treeToValue(dagNode, classOf[EnvDesc])
-    }
-=======
     val node = validateConfigFile(envSubPath, content, path, List(YamlMigrator.V1.EnvConfig))
     mapper.treeToValue(node, classOf[EnvDesc])
->>>>>>> b7cd7d64
   }
 
   // Used by starlake-api
