/*
 *
 *  * Licensed to the Apache Software Foundation (ASF) under one or more
 *  * contributor license agreements.  See the NOTICE file distributed with
 *  * this work for additional information regarding copyright ownership.
 *  * The ASF licenses this file to You under the Apache License, Version 2.0
 *  * (the "License"); you may not use this file except in compliance with
 *  * the License.  You may obtain a copy of the License at
 *  *
 *  *    http://www.apache.org/licenses/LICENSE-2.0
 *  *
 *  * Unless required by applicable law or agreed to in writing, software
 *  * distributed under the License is distributed on an "AS IS" BASIS,
 *  * WITHOUT WARRANTIES OR CONDITIONS OF ANY KIND, either express or implied.
 *  * See the License for the specific language governing permissions and
 *  * limitations under the License.
 *
 *
 */

package ai.starlake.utils

import ai.starlake.config.Settings
import ai.starlake.schema.model.{Attribute, WriteMode}
import ai.starlake.utils.Formatter._
import com.fasterxml.jackson.annotation.JsonInclude.Include
import com.fasterxml.jackson.annotation.{JsonSetter, Nulls}
import com.fasterxml.jackson.databind.{DeserializationFeature, ObjectMapper}
import com.fasterxml.jackson.module.scala.DefaultScalaModule
import com.hubspot.jinjava.Jinjava
import com.typesafe.scalalogging.Logger
import org.apache.spark.sql.DataFrame
import org.apache.spark.sql.types.{StructField, StructType}

import java.io.{PrintWriter, StringWriter}
import scala.collection.JavaConverters._
import scala.collection.mutable
import scala.reflect.runtime.universe
import scala.util.control.NonFatal
import scala.util.{Failure, Success, Try}
<<<<<<< HEAD
import scala.jdk.CollectionConverters._
=======
>>>>>>> 4b2027fd

object Utils {
  type Closeable = { def close(): Unit }

  /** Handle tansparently autocloseable resources and correctly chain exceptions
    *
    * @param r
    *   : the resource
    * @param f
    *   : the try bloc
    * @tparam T
    *   : resource Type
    * @tparam V
    *   : Try bloc return type
    * @return
    *   : Try bloc return value
    */
  def withResources[T <: Closeable, V](r: => T)(f: T => V): V = {
    val resource: T = r
    require(resource != null, "resource is null")
    var exception: Throwable = null
    try {
      f(resource)
    } catch {
      case e: Throwable =>
        exception = e
        throw e
    } finally {
      closeAndAddSuppressed(exception, resource)
    }
  }

  def loadInstance[T](objectName: String): T = {
    val runtimeMirror = universe.runtimeMirror(getClass.getClassLoader)
    val module = runtimeMirror.staticModule(objectName)
    val obj: universe.ModuleMirror = runtimeMirror.reflectModule(module)
    obj.instance.asInstanceOf[T]
  }

  private def closeAndAddSuppressed(e: Throwable, resource: Closeable): Unit = {
    import scala.language.reflectiveCalls // reflective access of structural type member
    if (e != null) {
      e.printStackTrace()
      try {
        resource.close()
      } catch {
        case NonFatal(suppressed) =>
          e.addSuppressed(suppressed)
      }
    } else {
      resource.close()
    }
  }

  /** If the provided `attempt` is a `Success[T]`, do nothing. If it is a `Failure`, then log the
    * contained exception as a side effect and carry on
    *
    * @param attempt
    * @param logger
    *   the logger onto which to log results
    * @tparam T
    * @return
    *   the original `attempt` with no alteration (everything happens as a side effect)
    */
  def logFailure[T](attempt: Try[T], logger: Logger): Try[T] =
    attempt match {
      case success @ Success(_) =>
        success

      case failure @ Failure(exception) =>
        logException(logger, exception)
        failure
    }

  def logException(logger: Logger, exception: Throwable): Unit = {
    logger.error(exceptionAsString(exception))
  }

  def logIfFailure[T](logger: Logger, res: Try[T]): Try[T] = {
    res match {
      case Failure(e) => logException(logger, e)
      case _          =>
    }
    res
  }

  def exceptionAsString(exception: Throwable): String = {
    val sw = new StringWriter
    exception.printStackTrace(new PrintWriter(sw))
    sw.toString
  }

  def getDBDisposition(writeMode: WriteMode, hasMergeKeyDefined: Boolean): (String, String) = {
    val (createDisposition, writeDisposition) = (hasMergeKeyDefined, writeMode) match {
      case (true, wm) if wm == WriteMode.OVERWRITE || wm == WriteMode.APPEND =>
        ("CREATE_IF_NEEDED", "WRITE_TRUNCATE")
      case (_, WriteMode.OVERWRITE) =>
        ("CREATE_IF_NEEDED", "WRITE_TRUNCATE")
      case (_, WriteMode.APPEND) =>
        ("CREATE_IF_NEEDED", "WRITE_APPEND")
      case (_, WriteMode.ERROR_IF_EXISTS) =>
        ("CREATE_IF_NEEDED", "WRITE_EMPTY")
      case (_, WriteMode.IGNORE) =>
        ("CREATE_NEVER", "WRITE_EMPTY")
      case _ =>
        ("CREATE_IF_NEEDED", "WRITE_TRUNCATE")
    }
    (createDisposition, writeDisposition)
  }

  def subst(
    value: String,
    params: Map[String, String]
  ): String = {
    val paramsList = params.toList
    val paramKeys = paramsList.map { case (name, _) => name }
    val paramValues = paramsList.map { case (_, value) => value }

    val allParams = paramKeys.zip(paramValues)
    allParams.foldLeft(value) { case (acc, (p, v)) =>
      s"\\b($p)\\b".r.replaceAllIn(acc, v)
    }
  }

  def toMap(attributes: List[Attribute]): Map[String, Any] = {
    attributes.map { attribute =>
      attribute.attributes match {
        case Nil        => attribute.name -> attribute
        case attributes => attribute.name -> toMap(attributes)
      }
    }.toMap
  }

  /** Utility to extract duplicates and their number of occurrences
    *
    * @param values
    *   : Liste of strings
    * @param errorMessage
    *   : Error Message that should contains placeholders for the value(%s) and number of
    *   occurrences (%d)
    * @return
    *   List of tuples contains for ea ch duplicate the number of occurrences
    */
  def duplicates(values: List[String], errorMessage: String): Either[List[String], Boolean] = {
    val errorList: mutable.Queue[String] = mutable.Queue.empty
    val duplicates = values.groupBy(identity).view.mapValues(_.size).filter { case (_, size) =>
      size > 1
    }
    duplicates.foreach { case (key, size) =>
      errorList += errorMessage.format(key, size)
    }
    if (errorList.nonEmpty)
      Left(errorList.toList)
    else
      Right(true)
  }

  def combine(
    errors1: Either[List[String], Boolean],
    errors2: Either[List[String], Boolean]*
  ): Either[List[String], Boolean] = {
    val allErrors = errors1 :: List(errors2: _*)
    val errors = allErrors.collect { case Left(err) =>
      err
    }.flatten
    if (errors.isEmpty) Right(true) else Left(errors)
  }

  def extractTags(tags: Set[String]): Set[(String, String)] = {
    tags.map { tag =>
      val hasValue = tag.indexOf('=') > 0
      val keyValuePAir =
        if (hasValue)
          tag.split('=')
        else
          Array(tag, "")
      keyValuePAir(0) -> keyValuePAir(1)
    }
  }
  def isRunningInDatabricks(): Boolean =
    sys.env.contains("DATABRICKS_RUNTIME_VERSION")

  def isRunningTest(): Boolean =
    Thread.currentThread.getStackTrace.exists(_.getClassName.startsWith("org.scalatest."))

  def caseClassToMap(cc: AnyRef): Map[String, Any] = {
    cc.getClass.getDeclaredFields.foldLeft(Map.empty[String, Any]) { (a, f) =>
      f.setAccessible(true)
      f.getType.getName
      a + (f.getName -> f.get(cc))
    }
  }
  def labels(tags: Set[String]): Map[String, String] =
    tags.map { tag =>
      val labelValue = tag.split("=")
      if (labelValue.size == 1)
        (labelValue(0), "")
      else
        (labelValue(0), labelValue(1))
    }.toMap

  def jinjava(implicit settings: Settings) = {
    if (_jinjava == null) {
      val res = new Jinjava()
      res.setResourceLocator(new JinjaResourceHandler())
      _jinjava = res
    }
    _jinjava
  }

  private var _jinjava: Jinjava = null

  def parseJinja(str: String, params: Map[String, String])(implicit settings: Settings): String =
    parseJinja(
      List(str),
      params
    ).head

  def parseJinja(str: List[String], params: Map[String, String])(implicit
    settings: Settings
  ): List[String] = {
    val result = str.map { sql =>
      CommentParser.stripComments(
        jinjava
          .render(sql, params.asJava)
          .richFormat(params, Map.empty)
          .trim
      )
    }
    result
  }

  def newMapper(): ObjectMapper = {
    val mapper = new ObjectMapper()
    setMapperProperties(mapper)
  }

  def setMapperProperties(mapper: ObjectMapper): ObjectMapper = {
    mapper.registerModule(DefaultScalaModule)
    mapper
      .setSerializationInclusion(Include.NON_EMPTY)
      .setDefaultSetterInfo(JsonSetter.Value.forValueNulls(Nulls.AS_EMPTY, Nulls.AS_EMPTY))
    mapper.configure(DeserializationFeature.FAIL_ON_UNKNOWN_PROPERTIES, false)
    mapper
  }

  /** Set nullable property of column.
    *
    * @param df
    *   source DataFrame
    * @param nullable
    *   is the flag to set, such that the column is either nullable or not
    */
  def setNullableStateOfColumn(df: DataFrame, nullable: Boolean): DataFrame = {

    // get schema
    val schema = df.schema
    val newSchema = StructType(schema.map { case StructField(c, t, _, m) =>
      StructField(c, t, nullable = nullable, m)
    })
    // apply new schema
    df.sqlContext.createDataFrame(df.rdd, newSchema)
  }
}<|MERGE_RESOLUTION|>--- conflicted
+++ resolved
@@ -22,7 +22,7 @@
 
 import ai.starlake.config.Settings
 import ai.starlake.schema.model.{Attribute, WriteMode}
-import ai.starlake.utils.Formatter._
+import ai.starlake.utils.Formatter.RichFormatter
 import com.fasterxml.jackson.annotation.JsonInclude.Include
 import com.fasterxml.jackson.annotation.{JsonSetter, Nulls}
 import com.fasterxml.jackson.databind.{DeserializationFeature, ObjectMapper}
@@ -33,15 +33,11 @@
 import org.apache.spark.sql.types.{StructField, StructType}
 
 import java.io.{PrintWriter, StringWriter}
-import scala.collection.JavaConverters._
 import scala.collection.mutable
+import scala.jdk.CollectionConverters.MapHasAsJava
 import scala.reflect.runtime.universe
 import scala.util.control.NonFatal
 import scala.util.{Failure, Success, Try}
-<<<<<<< HEAD
-import scala.jdk.CollectionConverters._
-=======
->>>>>>> 4b2027fd
 
 object Utils {
   type Closeable = { def close(): Unit }
@@ -186,7 +182,7 @@
     *   List of tuples contains for ea ch duplicate the number of occurrences
     */
   def duplicates(values: List[String], errorMessage: String): Either[List[String], Boolean] = {
-    val errorList: mutable.Queue[String] = mutable.Queue.empty
+    val errorList = new mutable.ArrayDeque[String]()
     val duplicates = values.groupBy(identity).view.mapValues(_.size).filter { case (_, size) =>
       size > 1
     }
