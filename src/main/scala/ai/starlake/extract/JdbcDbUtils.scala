package ai.starlake.extract

import ai.starlake.config.Settings.{ConnectionInfo, JdbcEngine}
import ai.starlake.config.{DatasetArea, Settings}
import ai.starlake.core.utils.StringUtils
import ai.starlake.extract.JdbcDbUtils.{lastExportTableName, Columns}
import ai.starlake.jdbc.StarlakeDriver
import ai.starlake.job.Main
import ai.starlake.schema.model.*
import ai.starlake.sql.SQLUtils
import ai.starlake.tests.StarlakeTestData.DomainName
import ai.starlake.utils.{SparkUtils, StarlakeJdbcOps, Utils}
import com.manticore.jsqlformatter.JSQLFormatter
import com.typesafe.scalalogging.LazyLogging
import com.zaxxer.hikari.{HikariConfig, HikariDataSource}
import org.apache.spark.sql.catalyst.util.CaseInsensitiveMap
import org.apache.spark.sql.jdbc.JdbcType
import org.apache.spark.sql.types.*
import org.duckdb.DuckDBConnection

import java.sql.{
  Connection,
  DatabaseMetaData,
  Date,
  DriverManager,
  PreparedStatement,
  ResultSet,
  Timestamp
}
import java.util.Properties
import java.util.regex.Pattern
import scala.collection.mutable.ListBuffer
import scala.jdk.CollectionConverters._
import scala.util.{Failure, Success, Try, Using}

object DucklakeAttachment {
  case class AttachValues(metadataLocation: String, dbName: String, dataPathValue: String)
  def extract(inputString: String): Option[AttachValues] = {
    val pattern =
      "\\s*(?:==>\\s*)?ATTACH\\s+IF\\s+NOT\\s+EXISTS\\s+'ducklake:([^']+?)'\\s+AS\\s+([^\\s(]+?)\\s*\\(\\s*DATA_PATH\\s+([^)]+?)\\s*\\)\\s*;?\\s*$".r
    inputString.trim match {
      case pattern(value1, value2, value3) =>
        Some(AttachValues(value1.trim, value2.trim, value3.trim))
      case _ =>
        None // Return None if the string does not match the expected pattern
    }
  }
}

object JdbcDbUtils extends LazyLogging {
  // Properties that should not be passed to DuckDB connections
<<<<<<< HEAD
=======
  // todo get it from settings
>>>>>>> 8fb96f9b
  val nonDuckDbProperties = Set(
    "url",
    "driver",
    "dbtable",
    "numpartitions",
    "sl_access_token",
    "account",
    "allowUnderscoresInHost",
    "database",
    "db",
    "authenticator",
    "user",
    "password",
    "preActions"
  )
  def removeNonDuckDbProperties(
    options: Map[String, String]
  ): Map[String, String] = {
<<<<<<< HEAD
    options.filterNot { case (k, _) => nonDuckDbProperties.contains(k) }
=======
    val filtered = options.filterNot { case (k, _) => nonDuckDbProperties.contains(k) }
    filtered
>>>>>>> 8fb96f9b
  }

  DriverManager.registerDriver(new StarlakeDriver())
  val appType = Option(System.getenv("SL_API_APP_TYPE")).getOrElse("web")

  type TableName = String
  type TableRemarks = String
  type ColumnName = String
  type Columns = List[TableAttribute]
  type PrimaryKeys = List[String]

  case class SqlColumn(
    name: String,
    dataType: String,
    precision: Option[String],
    scale: Option[String]
  ) {
    def sqlTypeAsString(): String = {
      (precision, scale) match {
        case (Some(p), Some(s)) => s"$dataType($p,$s)"
        case (Some(p), None)    => s"$dataType($p,0)"
        case _                  => dataType
      }
    }
  }

  object StarlakeConnectionPool {
    private val hikariPools = scala.collection.concurrent.TrieMap[String, HikariDataSource]()
    private val duckDbPool = scala.collection.concurrent.TrieMap[String, Connection]()

    def clearDuckdbPool() = {
      duckDbPool.values.foreach { conn =>
        Try(conn.close()) match {
          case Success(_) =>
          case Failure(exception) =>
            logger.warn(s"Could not close duckdb connection", exception)
        }
      }
      duckDbPool.clear()
    }
    private def getHikariPoolKey(url: String, options: Map[String, String]): String = {
      val poolKey = options
        .map { case (k, v) =>
          if (
            k.toLowerCase().contains("password") || k.toLowerCase().contains("token") || k
              .toLowerCase()
              .contains("sl_access_token")
          )
            s"$k=****"
          else
            s"$k=$v"
        }
        .toList
        .sorted
        .mkString("&") + "@" + url
      // get MD5 hash of the pool key to avoid too long names
      val md = java.security.MessageDigest.getInstance("MD5")
      val hash = md.digest(poolKey.getBytes).map("%02x".format(_)).mkString
      hash
    }

    def getConnection(
      dataBranch: Option[String],
      connectionOptions: Map[String, String]
    ): java.sql.Connection = {
      assert(
        connectionOptions.contains("driver"),
        s"driver class not found in JDBC connection options $connectionOptions"
      )
      val driver = connectionOptions("driver")
      val url = connectionOptions("url")

      if (url.contains(":duckdb:")) {
<<<<<<< HEAD
        // No connection pool for duckdb. This is a single user database on write.
        // We need to release the connection asap
=======
>>>>>>> 8fb96f9b
        val duckOptions = removeNonDuckDbProperties(connectionOptions)
        val properties = new Properties()
        duckOptions
          .foreach { case (k, v) =>
            properties.setProperty(k, v)
          }

        val dbKey =
          if (connectionOptions.get("preActions").exists(_.contains("ducklake:"))) {
            val ducklakeAttachment =
              connectionOptions("preActions")
                .split(";")
                .find(_.contains("ducklake:"))
                .getOrElse("Should never happen")
            ducklakeAttachment.replaceAll("\\s+", " ")
          } else {
            // No connection pool for duckdb. This is a single user database on write.
            // We need to release the connection asap
            url + "?" + properties.toString
          }

        logger.debug(s"DuckDB Connection Key: $dbKey")
        val mainConnection =
          duckDbPool.get(dbKey) match {
            case Some(existingConn) =>
              logger.debug(s"Reusing existing DuckDB connection for $url")
              existingConn
            case _ =>
              // Clean any existing closed connection
              duckDbPool.find { case (key, value) =>
                key.startsWith(url)
              } match {
                case Some((key, sqlConn)) =>
                  sqlConn.close()
                  duckDbPool.remove(key)
                case None =>
              }
              val sqlConn = DriverManager.getConnection(url, properties)
              duckDbPool.put(dbKey, sqlConn)
              sqlConn
          }

        mainConnection match {
          case c: DuckDBConnection => c.duplicate()
          case _ =>
            throw new RuntimeException(
              "Expecting a duck db connection in this case but got" + mainConnection.getClass.getName
            )
        }
      } else {
        val isSnowflakeWebOAuth =
          !connectionOptions.get("SL_APP_TYPE").contains("snowflake_native_app") &&
          url.contains(":snowflake:") &&
          connectionOptions.get("authenticator").map(_.toLowerCase()).contains("oauth") &&
          connectionOptions.contains("sl_access_token") &&
          connectionOptions("sl_access_token").count(_ == ':') >= 2

        val isSnowflakeNativeApp =
          connectionOptions.get("SL_APP_TYPE").contains("snowflake_native_app") &&
          connectionOptions.get("authenticator").map(_.toLowerCase()).contains("oauth")

        val (adjustedConnectionOptions, finalUrl) = {
          if (isSnowflakeNativeApp) {
            val accountUserAndToken = connectionOptions("sl_access_token").split("°")
            val accessToken =
              if (accountUserAndToken.length >= 2)
                accountUserAndToken
                  .drop(2)
                  .mkString(":") // in case the token contains the ':'
              else
                connectionOptions("sl_access_token")

            val nativeOptions =
              connectionOptions
                .updated("password", accessToken)
                .updated("authenticator", "oauth")
                .removed("sl_access_token")
            (nativeOptions, url)
          } else if (isSnowflakeWebOAuth) {
            // SnowflakeOAuth account:clientid
            // this is the case for Snowflake OAuth as a web app not as a native app.
            val accountUserAndToken = connectionOptions("sl_access_token").split("°")
            val account = accountUserAndToken(0)
            val user = accountUserAndToken(1)
            val accessToken =
              accountUserAndToken
                .drop(2)
                .mkString(":") // in case the token contains the ':'
            val url = s"jdbc:snowflake://$account.snowflakecomputing.com"
            val finalConnectionOptions = connectionOptions
              .updated("account", account)
              .updated("password", accessToken)
              .updated("allowUnderscoresInHost", "true")
              .updated("url", url)
              .removed("user")
              .removed("sl_access_token")
            (finalConnectionOptions, url)
            // password is the token in Snowflake 3.13+
            // properties.setProperty("user", ...)
            // properties.setProperty("role", ...)
          } else if (url.contains(":snowflake:")) {
            (connectionOptions.updated("allowUnderscoresInHost", "true"), url)
          } else {
            (connectionOptions, url)
          }
        }

        val finalConnectionOptions =
          if (adjustedConnectionOptions.get("authenticator").contains("user/password"))
            adjustedConnectionOptions.removed("authenticator")
          else
            adjustedConnectionOptions

        val javaProperties = new Properties()
        finalConnectionOptions.foreach { case (k, v) =>
          if (
            !Set(
              "driver", // don't pass driver to DriverManager. No need
              "dbtable", // Spark only
              "numpartitions", // Spark only
              "sl_access_token" // used internally only
            ).contains(k)
          ) {

            if (
              k != "authenticator" ||
              !Set("user/password", "programmatic_access_token").contains(
                finalConnectionOptions
                  .getOrElse("authenticator", "other-value")
              ) // we don't pass user/password or programmatic_access_token authenticator to DriverManager this is internal
            )
              javaProperties.setProperty(k, v)
          }
        }
        val (finalDriver, dataBranchUrl) = StarlakeJdbcOps.driverAndUrl(
          dataBranch,
          driver,
          finalUrl
        )
        val (connection, isNewConnection) =
          if (System.getenv("SL_USE_CONNECTION_POOLING") == "true") {
            logger.info("Using connection pooling")
            val poolKey = getHikariPoolKey(finalUrl, finalConnectionOptions)

            val pool = hikariPools
              .getOrElseUpdate(
                poolKey, {
                  val config = new HikariConfig()
                  javaProperties.forEach { case (k, v) =>
                    config.addDataSourceProperty(k.toString, v.toString)
                  }
                  config.setJdbcUrl(dataBranchUrl)
                  config.setDriverClassName(finalDriver)
                  config.setMinimumIdle(1)
                  config.setMaximumPoolSize(
                    100
                  ) // dummy value since we are limited by the ForJoinPool size
                  logger.info(s"Creating connection pool for $finalUrl")
                  new HikariDataSource(config)
                }
              )
            val connection = pool.getConnection()
            (connection, true)
          } else {
            logger.info("Not using connection pooling")
            javaProperties.asScala.toMap.foreach { case (key, value) =>
              if (
                key
                  .toLowerCase()
                  .contains("password") || key.toLowerCase().contains("sl_access_token")
              ) {
                logger.info(s"Key: $key, Value: ****")
              } else
                logger.info(s"Key: $key, Value: $value")
            }
            (DriverManager.getConnection(dataBranchUrl, javaProperties), true)
          }
        //
        if (dataBranchUrl.startsWith("jdbc:starlake:")) {
          dataBranch match {
            case Some(branch) if branch.nonEmpty => StarlakeJdbcOps.branchStart(branch, connection)
            case _                               =>
          }
        }
        connection
      }
    }
  }
  val lastExportTableName = "SL_LAST_EXPORT"

  /** We are in duckdb and starlake is run using the extract-data or extract-schema command without
    * SL_API
    */
  def isExtractCommandHack(url: String) = {
    Set("extract-data", "extract-schema").contains(Main.currentCommand) &&
    !sys.env.contains("SL_API") &&
    url.startsWith("jdbc:duckdb")
  }

  /** Execute a block of code in the context of a newly created connection. We better use here a
    * Connection pool, but since starlake processes are short lived, we do not really need it.
    *
    * @param connectionSettings
    * @param f
    * @param settings
    * @tparam T
    * @return
    */
  private var depth = 0
  private var count = 0
  def withJDBCConnection[T](
    dataBranch: Option[String],
    connectionOptions: Map[String, String],
    existingConnection: Option[Connection] = None
  )(f: Connection => T): T = {
    count = count + 1
    val tryConn =
      Try {
        existingConnection match {
          case Some(connection) =>
            // logger.info(s"count=$count / depth=$depth Reusing existing connection $connection")
            connection
          case None =>
            val connection =
              StarlakeConnectionPool.getConnection(dataBranch, connectionOptions)
            connection
        }
      }
    tryConn match {
      case Failure(exception) =>
        // logger.error(s"count=$count / depth=$depth Error creating connection", exception)
        throw exception
      case Success(connection) =>
        // logger.info(s"count=$count / depth=$depth Created connection $connection")
        depth = depth + 1
        // run preActions
        val preActions = connectionOptions.get("preActions")
        runDuckLakePreActions(connection, preActions)
        val result = Try {
          f(connection)
        } match {
          case Failure(exception) =>
            logger.error(s"Error running sql", exception)
            Failure(exception)
          case Success(value) =>
            val postActions = connectionOptions.get("postActions")
            postActions.foreach { actions =>
              actions.split(";").foreach { action =>
                Try {
                  val statement = connection.createStatement()
                  statement.execute(action)
                  statement.close()
                } match {
                  case Failure(exception) =>
                    logger.error(s"Error running postAction $action", exception)
                    throw exception
                  case Success(value) =>
                }
              }
            }
            Success(value)
        }

        val url = connectionOptions.get("url").orNull
        if (existingConnection.isEmpty && url != null && !isExtractCommandHack(url)) {
          Try(connection.close()) match {
            case Success(_) =>
              logger.debug(s"Closed connection $url")

            case Failure(exception) =>
              logger.warn(s"Could not close connection to $url", exception)
          }
        }
        depth = depth - 1
        result match {
          case Failure(exception) =>
            throw exception
          case Success(value) => value
        }
    }
  }

  def runDuckLakePreActions(connection: java.sql.Connection, preActions: Option[String]): Unit = {
    val isDucklake = preActions.exists(preActions => preActions.contains("ducklake:"))
    preActions.foreach { actions =>
      actions.split(";").filter(_.trim.nonEmpty).foreach { actionIn =>
        val action =
          if (isDucklake) {
            DucklakeAttachment.extract(actionIn) match {
              case None => actionIn
              case Some(attachValues) =>
                val attachSQL = {
                  if (!attachValues.dataPathValue.contains("OVERRIDE_DATA_PATH"))
                    s"ATTACH IF NOT EXISTS 'ducklake:${attachValues.metadataLocation}' AS ${attachValues.dbName} (DATA_PATH ${attachValues.dataPathValue}, OVERRIDE_DATA_PATH true)"
                  else
                    s"ATTACH IF NOT EXISTS 'ducklake:${attachValues.metadataLocation}' AS ${attachValues.dbName} (DATA_PATH ${attachValues.dataPathValue})"
                }
                logger.info(attachSQL)
                attachSQL
            }
          } else {
            actionIn
          }
        Try {
          val statement = connection.createStatement()
          statement.execute(action)
          statement.close()
        } match {
          case Failure(exception) =>
            logger.error(s"Error running preAction $action", exception)
            throw exception
          case Success(value) =>
        }
      }
    }
  }

  def truncateTable(conn: java.sql.Connection, tableName: String): Unit = {
    val statement = conn.createStatement
    try {
      statement.executeUpdate(s"TRUNCATE TABLE $tableName")
    } finally {
      statement.close()
    }
  }

  @throws[Exception]
  def createSchema(conn: Connection, domainName: String): Unit = {
    executeUpdate(schemaCreateSQL(domainName), conn) match {
      case Success(_) =>
      case Failure(e) =>
        logger.error(s"Error creating schema $domainName", e)
        throw e
    }
  }
  @throws[Exception]
  def createDatabase(conn: Connection, dbName: String): Unit = {
    executeUpdate(databaseCreateSQL(dbName), conn) match {
      case Success(_) =>
      case Failure(e) =>
        logger.error(s"Error creating database $dbName", e)
        throw e
    }
  }

  @throws[Exception]
  def schemaCreateSQL(domainName: String): String = {
    s"CREATE SCHEMA IF NOT EXISTS $domainName"
  }

  @throws[Exception]
  def databaseCreateSQL(domainName: String): String = {
    s"CREATE DATABASE IF NOT EXISTS $domainName"
  }

  def buildDropTableSQL(tableName: String): String = {
    s"DROP TABLE IF EXISTS $tableName"
  }
  @throws[Exception]
  def dropTable(conn: Connection, tableName: String): Unit = {
    executeUpdate(buildDropTableSQL(tableName), conn) match {
      case Success(_) =>
      case Failure(e) =>
        logger.error(s"Error creating schema $tableName", e)
        throw e
    }
  }

  def tableExists(conn: Connection, url: String, domainAndTablename: String): Boolean = {
    val dialect = SparkUtils.dialectForUrl(url)
    Try {
      val existQuery = dialect.getTableExistsQuery(domainAndTablename)
      val statement = conn.prepareStatement(existQuery)
      try {
        statement.executeQuery()
      } catch {
        case e: Exception =>
          throw e
      } finally {
        statement.close()
      }
    } match {
      case Failure(e) =>
        logger.info(s"Table $domainAndTablename does not exist")
        false
      case Success(_) => true
    }
  }

  @throws[Exception]
  def executeAlterTable(script: String, connection: java.sql.Connection): Boolean = {
    val metadata = connection.getMetaData()
    val isAutoCommit = connection.getAutoCommit()
    if (!metadata.supportsTransactions) {
      throw new Exception("Database does not support alter table feature")
    } else {
      connection.setAutoCommit(false)
    }
    val statement = connection.createStatement()
    try {
      val res = statement.executeUpdate(script)
      connection.commit()
      true
    } finally {
      statement.close()
      connection.setAutoCommit(isAutoCommit)
    }
  }

  def executeQuery[T](
    stmt: PreparedStatement
  )(apply: ResultSet => T): T = {
    val rs = stmt.executeQuery()
    val result = apply(rs)
    rs.close()
    stmt.close()
    result
  }

  def executeQueryAsMap(
    query: String,
    connection: Connection
  ): List[Map[String, String]] = {
    val resultTable = ListBuffer[Map[String, String]]()
    val statement = connection.createStatement()
    logger.info(s"executing $query")
    try {
      // Establish the connection
      val resultSet = statement.executeQuery(query)

      // Get column names
      val metaData = resultSet.getMetaData
      val columnCount = metaData.getColumnCount
      val columnNames = (1 to columnCount).map(metaData.getColumnName)

      // Process the result set
      while (resultSet.next()) {
        val row = columnNames
          .map(name => name -> Option(resultSet.getObject(name)).map(_.toString).getOrElse("null"))
          .toMap
        resultTable += row
      }
    } finally {
      statement.close()
    }

    resultTable.toList
  }

  def execute(script: String, connection: Connection): Try[Boolean] = {
    val statement = connection.createStatement()
    val result = Try {
      logger.info(s"execute statement: $script")
      statement.execute(script)
    }
    result match {
      case Failure(exception) =>
        logger.error(s"Error running sql $script", exception)
        throw exception
      case Success(value) => value
    }
    statement.close()
    result
  }

  def executeUpdate(script: String, connection: Connection): Try[Boolean] = {
    val sqlId = java.util.UUID.randomUUID.toString
    val trimmedSQL = script.trim
    val formattedSQL = SQLUtils
      .format(trimmedSQL, JSQLFormatter.OutputFormat.PLAIN)
    logger.info(s"Running JDBC SQL with id $sqlId: $formattedSQL")
    val statement = connection.createStatement()
    val result = Try {
      val count = statement.executeUpdate(trimmedSQL)
      logger.info(s"$count records affected")
      true
    }
    result match {
      case Failure(exception) =>
        logger.error(
          s"Error running JDBC SQL [$trimmedSQL] with id $sqlId: ${exception.getMessage}"
        )
        throw exception
      case Success(value) =>
        logger.info(s"end running JDBC SQL [$trimmedSQL] with id $sqlId with return value $value")
    }
    statement.close()
    result
  }

  /** RUn the sql statement in the context of a connection
    *
    * @param script
    * @param connectionOptions
    * @param settings
    * @return
    */
  def execute(script: String, connectionOptions: Map[String, String])(implicit
    settings: Settings
  ): Boolean = {
    withJDBCConnection(settings.schemaHandler().dataBranch(), connectionOptions) { conn =>
      conn.createStatement().execute(script)
    }
  }

  /** Get table comments for a data base schema
    *
    * @param jdbcSchema
    * @param connectionOptions
    * @param table
    * @param settings
    * @return
    */
  private def extractTableRemarks(
    jdbcSchema: JDBCSchema,
    connection: Connection,
    table: String,
    jdbcEngine: Option[JdbcEngine]
  )(implicit
    settings: Settings
  ): Option[String] = {
    val tableRemarks = jdbcSchema.tableRemarks.orElse(jdbcEngine.flatMap(_.tableRemarks))
    tableRemarks.map { remarks =>
      val sql = formatRemarksSQL(jdbcSchema, table, remarks)
      logger.debug(s"Extracting table remarks using $sql")
      val statement = connection.createStatement()
      val rs = statement.executeQuery(sql)
      if (rs.next()) {
        rs.getString(1)
      } else {
        logger.warn(s"Not table remark found for table $table")
        ""
      }
    }
  }

  private def extractCaseInsensitiveSchemaName(
    connectionSettings: ConnectionInfo,
    databaseMetaData: DatabaseMetaData,
    schemaName: String
  ): Try[String] = {
    connectionSettings match {
      case d if d.isMySQLOrMariaDb() =>
        Using(
          databaseMetaData.getCatalogs()
        ) { resultSet =>
          var result: Option[String] = None
          while (result.isEmpty && resultSet.next()) {
            val tableSchema = resultSet.getString("TABLE_CAT")
            if (schemaName.equalsIgnoreCase(tableSchema)) {
              result = Some(tableSchema)
            }
          }
          result.getOrElse(throw new Exception(s"Schema $schemaName not found"))
        }
      case _ =>
        Using(
          databaseMetaData.getSchemas()
        ) { resultSet =>
          var result: Option[String] = None
          while (result.isEmpty && resultSet.next()) {
            val tableSchema = resultSet.getString("TABLE_SCHEM")
            if (schemaName.equalsIgnoreCase(tableSchema)) {
              result = Some(tableSchema)
            }
          }
          result.getOrElse(throw new Exception(s"Schema $schemaName not found"))
        }
    }
  }

  def extractSchemasAndTableNames(connectionSettings: ConnectionInfo)(implicit
    settings: Settings,
    dbExtractEC: ExtractExecutionContext
  ): Try[List[(DomainName, List[TableName])]] = {
    extractSchemasAndTableNamesUsingInformationSchema(connectionSettings) match {
      case Success(value) =>
        Success(value)
      case Failure(exception) =>
        logger.warn(
          s"Could not extract schemas and tables using information schema: ${exception.getMessage}"
        )
        extractSchemasAndTableNamesUsingDatabaseMetadata(connectionSettings)
    }
  }

  private def extractSchemasAndTableNamesUsingInformationSchema(
    connectionSettings: ConnectionInfo
  )(implicit
    settings: Settings,
    dbExtractEC: ExtractExecutionContext
  ): Try[List[(DomainName, List[TableName])]] = Try {
    val result = ListBuffer[(String, String)]()
    ParUtils.runOneInExecutionContext {
      withJDBCConnection(
        // We ignore the branch when reading the information schema
        None, // settings.schemaHandler().dataBranch(),
        connectionSettings.options
      ) { connection =>
        val statement = connection.prepareStatement("""
              |SELECT TABLE_SCHEMA, TABLE_NAME FROM INFORMATION_SCHEMA.TABLES
              |WHERE TABLE_SCHEMA NOT IN ('INFORMATION_SCHEMA')
              |GROUP BY TABLE_SCHEMA, TABLE_NAME
              |""".stripMargin)
        JdbcDbUtils.executeQuery(statement) { rs =>
          while (rs.next()) {
            val schema = rs.getString(1)
            val table = rs.getString(2)
            logger.info(s"Schema: $schema, Table: $table")
            result.append(schema -> table)
          }
        }
      }
    }(dbExtractEC.executionContext)
    result.groupBy(_._1).toList.map { case (schema, tables) => schema -> tables.map(_._2).toList }
  }

  def extractColumnsUsingInformationSchema(
    connectionSettings: ConnectionInfo,
    tableSchema: String,
    tableName: String
  )(implicit
    settings: Settings
  ): Try[List[(String, SqlColumn)]] = Try {
    val result = ListBuffer[(String, SqlColumn)]()
    withJDBCConnection(
      // We ignore the branch when reading the information schema
      None, // settings.schemaHandler().dataBranch(),
      connectionSettings.options
    ) { connection =>
      val statement = connection.prepareStatement(s"""
                                                     |SELECT COLUMN_NAME, DATA_TYPE, NUMERIC_PRECISION, NUMERIC_SCALE FROM INFORMATION_SCHEMA.COLUMNS
                                                     |WHERE LOWER(TABLE_SCHEMA) LIKE LOWER('$tableSchema') AND LOWER(TABLE_NAME) LIKE LOWER('$tableName')
                                                     |ORDER BY ORDINAL_POSITION
                                                     |""".stripMargin)
      JdbcDbUtils.executeQuery(statement) { rs =>
        while (rs.next()) {
          val columnName = rs.getString(1)
          val dataType = rs.getString(2)
          val precision = Option(rs.getObject(3)).map(_.toString)
          val scale = Option(rs.getObject(4)).map(_.toString)
          logger.info(
            s"Column: $columnName, Data Type: $dataType, Precision: $precision, Scale: $scale"
          )
          val col = SqlColumn(columnName, dataType, precision, scale)
          result.append(columnName -> col)
        }
      }
    }
    result.toList
  }

  def existsTableUsingInformationSchema(
    connectionSettings: ConnectionInfo,
    tableSchema: String,
    tableName: String
  )(implicit
    settings: Settings
  ): Try[Boolean] = Try {
    withJDBCConnection(
      // We ignore the branch when reading the information schema
      None, // settings.schemaHandler().dataBranch(),
      connectionSettings.options
    ) { connection =>
      val statement = connection.prepareStatement(s"""
                                                     |SELECT COUNT(*) as CNT FROM INFORMATION_SCHEMA.TABLES
                                                     |WHERE LOWER(TABLE_SCHEMA) LIKE LOWER('$tableSchema') AND LOWER(TABLE_NAME) LIKE LOWER('$tableName')
                                                     |""".stripMargin)
      JdbcDbUtils.executeQuery(statement) { rs =>
        rs.next()
      }
    }
  }

  private def extractSchemasAndTableNamesUsingDatabaseMetadata(connectionSettings: ConnectionInfo)(
    implicit
    settings: Settings,
    dbExtractEC: ExtractExecutionContext
  ): Try[List[(DomainName, List[TableName])]] = {
    val schemaNames = extractJDBCSchemas(connectionSettings)
    schemaNames.map { schemaNames =>
      val result =
        schemaNames.map { schemaName =>
          val jdbcSchema = JDBCSchema(schema = schemaName, tableTypes = List("TABLE"))
          val tables = extractJDBCTables(
            jdbcSchema,
            connectionSettings,
            skipRemarks = true,
            keepOriginalName = true,
            includeColumns = false
          )
          logger.info(s"Extracted tables for schema $schemaName: ${tables.keys.mkString(", ")}")
          schemaName -> tables.keys.toList.sorted
        }
      result.sortBy(_._1)
    }
  }

  def extractJDBCSchemas(connectionSettings: ConnectionInfo)(implicit
    settings: Settings,
    dbExtractEC: ExtractExecutionContext
  ): Try[List[String]] = {
    ParUtils.runOneInExecutionContext {
      withJDBCConnection(
        // We ignore the branch when extracting tables
        None, // settings.schemaHandler().dataBranch(),
        connectionSettings.options
      ) { connection =>
        val catalog = connectionSettings.getCatalog()
        val databaseMetaData = connection.getMetaData()
        Using(databaseMetaData.getSchemas(catalog, null)) { resultSet =>
          new Iterator[String] {
            override def hasNext: Boolean = resultSet.next()

            override def next(): String =
              resultSet.getString("TABLE_SCHEM")
          }.toList.filterNot(_.equalsIgnoreCase("INFORMATION_SCHEMA")).distinct.sorted
        }
      }
    }(dbExtractEC.executionContext)
  }

  /* Extract all tables from the database and return Map of tablename -> tableDescription */
  def extractTableNames(
    schemaName: String,
    jdbcSchema: JDBCSchema,
    sqlDefinedTables: List[String],
    tablePredicate: String => Boolean,
    connectionSettings: ConnectionInfo,
    databaseMetaData: DatabaseMetaData,
    skipRemarks: Boolean,
    jdbcEngine: Option[JdbcEngine],
    connection: Connection
  )(implicit settings: Settings): Map[String, Option[String]] = {
    Try {
      val tableTypes =
        if (jdbcSchema.tableTypes.nonEmpty) jdbcSchema.tableTypes.toArray else null
      connectionSettings match {
        case d if d.isMySQLOrMariaDb() =>
          databaseMetaData.getTables(
            schemaName,
            "%",
            "%",
            tableTypes
          )
        case d if d.isDuckDb() =>
          // https://duckdb.org/docs/sql/information_schema.html
          val tableTypesWithBaseTable = jdbcSchema.tableTypes.map { tt =>
            if (tt == "TABLE")
              "BASE TABLE"
            else
              tt

          }.toArray
          val tableTypes =
            if (tableTypesWithBaseTable.nonEmpty) tableTypesWithBaseTable else null
          val resultset =
            databaseMetaData.getTables(
              jdbcSchema.catalog.orNull,
              schemaName,
              "%",
              tableTypes
            )
          resultset
        case _ =>
          val resultset =
            databaseMetaData.getTables(
              jdbcSchema.catalog.orNull,
              schemaName,
              "%",
              tableTypes
            )
          resultset

      }
    }.flatMap { resultSet =>
      Using(resultSet) { resultSet =>
        val tableNamesWithRemarks = new Iterator[(TableName, Option[TableRemarks])] {
          override def hasNext: Boolean = resultSet.next()

          override def next(): (TableName, Option[TableRemarks]) =
            resultSet.getString("TABLE_NAME") -> Option(resultSet.getString("REMARKS"))
        }.toSet ++ sqlDefinedTables.map(_ -> None).toSet
        tableNamesWithRemarks
          .filter { case (tableName, _) => tablePredicate(tableName) }
          .map { case (tableName, metadataRemarks) =>
            val localRemarks =
              if (skipRemarks) None
              else
                Try {
                  extractTableRemarks(jdbcSchema, connection, tableName, jdbcEngine)
                } match {
                  case Failure(exception) =>
                    logger.warn(exception.getMessage, exception)
                    None
                  case Success(value) => value
                }
            val remarks = localRemarks.orElse(metadataRemarks)
            tableName -> remarks
          }
          .toMap
      }
    } match {
      case Success(results) => results
      case Failure(exception) =>
        logger.warn(Utils.exceptionAsString(exception))
        logger.warn(
          s"The following schema could not be found $schemaName. All tables within this schema are not ignored."
        )
        Map.empty
    }
  }

  /** Get all tables, columns and primary keys of a database schema as described in the YML file.
    * Exclude tables not selected in the YML file
    *
    * @param jdbcSchema
    * @param connectionOptions
    * @param settings
    * @return
    */
  def extractJDBCTables(
    jdbcSchema: JDBCSchema,
    connectionSettings: ConnectionInfo,
    skipRemarks: Boolean,
    keepOriginalName: Boolean,
    includeColumns: Boolean
  )(implicit
    settings: Settings,
    dbExtractEC: ExtractExecutionContext
  ): Map[TableName, ExtractTableAttributes] = {
    val url = connectionSettings.options("url")
    val jdbcServer = url.split(":")(1)
    val jdbcEngine = settings.appConfig.jdbcEngines.get(jdbcServer)
    val jdbcTableMap =
      jdbcSchema.tables
        .map(tblSchema => tblSchema.name.toUpperCase -> tblSchema)
        .toMap
    val uppercaseTableNames = jdbcTableMap.keys.toList
    val schemaAndTableNames = ParUtils.runOneInExecutionContext {
      withJDBCConnection(
        settings.schemaHandler().dataBranch(),
        connectionSettings.options
      ) { connection =>
        val databaseMetaData = connection.getMetaData()
        extractCaseInsensitiveSchemaName(
          connectionSettings,
          databaseMetaData,
          jdbcSchema.schema
        ).map { schemaName =>
          val lowerCasedExcludeTables = jdbcSchema.exclude.map(_.toLowerCase)

          def tablesInScopePredicate(tablesToExtract: List[String] = Nil): TableName => Boolean =
            (tableName: String) => {
              !lowerCasedExcludeTables.contains(
                tableName.toLowerCase
              ) && (tablesToExtract.isEmpty || tablesToExtract.contains(tableName.toUpperCase()))
            }

          val sqlDefinedTables = jdbcSchema.tables.filter(_.sql.isDefined).map(_.name)
          val selectedTables = uppercaseTableNames match {
            case list if list.isEmpty || list.contains("*") =>
              extractTableNames(
                schemaName,
                jdbcSchema,
                sqlDefinedTables,
                tablesInScopePredicate(),
                connectionSettings,
                databaseMetaData,
                skipRemarks,
                jdbcEngine,
                connection
              )
            case list =>
              val extractedTableNames =
                extractTableNames(
                  schemaName,
                  jdbcSchema,
                  sqlDefinedTables,
                  tablesInScopePredicate(list),
                  connectionSettings,
                  databaseMetaData,
                  skipRemarks,
                  jdbcEngine,
                  connection
                )
              val notExtractedTable = list.diff(
                extractedTableNames
                  .map { case (tableName, _) => tableName }
                  .map(_.toUpperCase())
                  .toList
              )
              if (notExtractedTable.nonEmpty) {
                val tablesNotExtractedStr = notExtractedTable.mkString(", ")
                logger.warn(
                  s"The following tables where not extracted for $schemaName.${jdbcSchema.schema} : $tablesNotExtractedStr"
                )
              }
              extractedTableNames
          }
          logger.whenDebugEnabled {
            selectedTables.keys.foreach(table => logger.debug(s"Selected: $table"))
          }
          Utils.printOut(s"Found ${selectedTables.size} tables in $schemaName")
          (schemaName, selectedTables)
        }
      }
    }(dbExtractEC.executionContext)
    val res =
      if (includeColumns) {
        val res =
          schemaAndTableNames.flatMap { case (schemaName, selectedTableNames) =>
            // Extract the Starlake Schema
            Using
              .Manager { use =>
                ParUtils
                  .runInExecutionContext(selectedTableNames.toList) {
                    case (tableName, tableRemarks) =>
                      ExtractUtils.timeIt(s"Table's schema extraction of $schemaName.$tableName") {
                        Utils.printOut(
                          s"Extracting table '$schemaName.$tableName'"
                        )
                        withJDBCConnection(
                          settings.schemaHandler().dataBranch(),
                          connectionSettings.options
                        ) { tableExtractConnection =>
                          val jdbcColumnMetadata: JdbcColumnMetadata =
                            jdbcSchema.tables
                              .find(_.name.equalsIgnoreCase(tableName))
                              .flatMap(_.sql)
                              .map { sql =>
                                // extract schema from sql metadata
                                val statement = tableExtractConnection.createStatement()
                                statement.setMaxRows(1)
                                val resultSet = use(statement.executeQuery(sql))
                                new ResultSetColumnMetadata(
                                  resultSet.getMetaData,
                                  jdbcSchema,
                                  tableName,
                                  keepOriginalName,
                                  skipRemarks,
                                  jdbcEngine
                                )
                              }
                              .getOrElse(
                                new JdbcColumnDatabaseMetadata(
                                  connectionSettings,
                                  tableExtractConnection.getMetaData,
                                  jdbcSchema,
                                  schemaName,
                                  tableName,
                                  keepOriginalName,
                                  skipRemarks,
                                  jdbcEngine
                                )
                              )
                          val primaryKeys = jdbcColumnMetadata.primaryKeys
                          val foreignKeys: Map[TableName, TableName] =
                            jdbcColumnMetadata.foreignKeys
                          val columns: List[TableAttribute] = jdbcColumnMetadata.columns
                          logger.whenDebugEnabled {
                            columns
                              .foreach(column => logger.debug(s"column: $tableName.${column.name}"))
                          }
                          val jdbcCurrentTable = jdbcTableMap
                            .get(tableName.toUpperCase)
                          // Limit to the columns specified by the user if any
                          val currentTableRequestedColumns: Map[ColumnName, Option[ColumnName]] =
                            jdbcCurrentTable
                              .map(
                                _.columns.map(c =>
                                  (if (keepOriginalName) c.name.toUpperCase.trim
                                   else c.rename.getOrElse(c.name).toUpperCase.trim) -> c.rename
                                )
                              )
                              .getOrElse(Map.empty)
                              .toMap
                          val currentFilter = jdbcCurrentTable.flatMap(_.filter)
                          val selectedColumns: List[TableAttribute] =
                            columns
                              .filter(col =>
                                currentTableRequestedColumns.isEmpty || currentTableRequestedColumns
                                  .contains("*") || currentTableRequestedColumns
                                  .contains(col.name.toUpperCase())
                              )
                              .map(c =>
                                c.copy(
                                  foreignKey = foreignKeys.get(c.name.toUpperCase)
                                )
                              )
                          logger.whenDebugEnabled {
                            val schemaMessage = selectedColumns
                              .map(c =>
                                c.name -> c.rename match {
                                  case (name, Some(newName)) => name + " as " + newName
                                  case (name, _)             => name
                                }
                              )
                              .mkString("Final schema column:\n - ", "\n - ", "")
                            logger.debug(schemaMessage)
                          }
                          tableName -> ExtractTableAttributes(
                            tableRemarks,
                            selectedColumns,
                            primaryKeys,
                            currentFilter
                          )
                        }
                      }
                  }(dbExtractEC.executionContext)
                  .toMap
              }
          }
        res
      } else {
        schemaAndTableNames.map { case (schemaName, selectedTableNames) =>
          selectedTableNames.toList.map { case (tableName, tableRemarks) =>
            Utils.printOut(
              s"Extracting table '$schemaName.$tableName'"
            )
            tableName -> ExtractTableAttributes(
              tableRemarks,
              Nil,
              Nil,
              None
            )
          }.toMap

        }
      }
    res match {
      case Failure(exception) =>
        Utils.logException(logger, exception)
        Map.empty
      case Success(value) => value
    }
  }

  def formatRemarksSQL(
    jdbcSchema: JDBCSchema,
    table: String,
    remarks: String
  )(implicit settings: Settings): String = {
    import ai.starlake.utils.Formatter._
    val parameters = Map(
      "catalog" -> jdbcSchema.catalog.getOrElse(""),
      "schema"  -> jdbcSchema.schema,
      "table"   -> table
    )
    logger.debug(s"Interpolating remark $remarks with parameters $parameters")
    val sql = remarks.richFormat(
      parameters,
      Map.empty
    )
    logger.debug(s"Remark interpolated as $sql")
    sql
  }

  /** Create Starlake Domain for JDBC Schema
    *
    * @param jdbcSchema
    * @param domainTemplate
    * @param selectedTablesAndColumns
    * @return
    */
  def extractDomain(
    jdbcSchema: JDBCSchema,
    domainTemplate: Option[DomainInfo],
    selectedTablesAndColumns: Map[String, ExtractTableAttributes]
  ): DomainInfo = {
    def isNumeric(sparkType: String): Boolean = {
      sparkType match {
        case "double" | "decimal" | "long" => true
        case _                             => false
      }
    }

    val trimTemplate =
      domainTemplate.flatMap(_.tables.headOption.flatMap(_.attributes.head.trim))

    val starlakeSchema = selectedTablesAndColumns.map { case (tableName, tableAttrs) =>
      val sanitizedTableName = StringUtils.replaceNonAlphanumericWithUnderscore(tableName)
      SchemaInfo(
        name = tableName,
        rename = if (sanitizedTableName != tableName) Some(sanitizedTableName) else None,
        pattern = Pattern.compile(s"$tableName.*"),
        attributes = tableAttrs.columNames.map(attr =>
          attr.copy(trim =
            if (isNumeric(attr.`type`)) jdbcSchema.numericTrim.orElse(trimTemplate)
            else trimTemplate
          )
        ),
        metadata = None,
        comment = tableAttrs.tableRemarks,
        presql = Nil,
        postsql = Nil,
        primaryKey = tableAttrs.primaryKeys
      )
    }

    // Generate the domain with a dummy watch directory
    val database = domainTemplate.flatMap(_.database)
    val incomingDir = domainTemplate
      .flatMap { dom =>
        dom.resolveDirectoryOpt().map { dir =>
          DatasetArea
            .substituteDomainAndSchemaInPath(
              jdbcSchema.schema,
              "",
              dir
            )
            .toString
        }
      }

    val normalizedDomainName = StringUtils.replaceNonAlphanumericWithUnderscore(jdbcSchema.schema)
    val rename = domainTemplate
      .flatMap(_.rename)
      .map { name =>
        DatasetArea.substituteDomainAndSchema(jdbcSchema.schema, "", name)
      }
      .orElse(
        if (normalizedDomainName != jdbcSchema.schema) Some(normalizedDomainName) else None
      )
    val ack = domainTemplate.flatMap(_.resolveAck())

    DomainInfo(
      database = database,
      name = jdbcSchema.sanitizeName match {
        case Some(true) => StringUtils.replaceNonAlphanumericWithUnderscore(jdbcSchema.schema)
        case _          => jdbcSchema.schema
      },
      rename = rename,
      metadata = domainTemplate
        .flatMap(_.metadata)
        .map(_.copy(directory = incomingDir, ack = ack)),
      tables = starlakeSchema.toList,
      comment = None
    )
  }

  def jdbcOptions(
    jdbcOptions: Map[String, String],
    sparkFormat: String,
    accessToken: Option[String]
  ): CaseInsensitiveMap[TableName] = {
    val options = if (sparkFormat == "snowflake") {
      jdbcOptions.flatMap { case (k, v) =>
        if (k.startsWith("sf")) {
          val jdbcK = k.replace("sf", "").toLowerCase().replace("database", "db")
          val finalv =
            if (jdbcK == "url")
              "jdbc:snowflake://" + v
            else
              v
          List(
            jdbcK -> finalv,
            k     -> v
          )
        } else
          List(k -> v)

      }
    } else
      jdbcOptions
    val optionsWithAccessToken = accessToken match {
      case Some(token) =>
        options + ("sl_access_token" -> token)
      case None => options
    }
    CaseInsensitiveMap[String](optionsWithAccessToken)
  }

  def getCommonJDBCType(dt: DataType): (Option[JdbcType], Boolean) = {
    val (elementType, isArray) =
      dt match {
        case ArrayType(elementType, _) => (elementType, true)
        case _                         => (dt, false)
      }
    val jdbcType =
      elementType match {
        case IntegerType    => Option(JdbcType("INTEGER", java.sql.Types.INTEGER))
        case LongType       => Option(JdbcType("BIGINT", java.sql.Types.BIGINT))
        case DoubleType     => Option(JdbcType("DOUBLE PRECISION", java.sql.Types.DOUBLE))
        case FloatType      => Option(JdbcType("REAL", java.sql.Types.FLOAT))
        case ShortType      => Option(JdbcType("INTEGER", java.sql.Types.SMALLINT))
        case ByteType       => Option(JdbcType("BYTE", java.sql.Types.TINYINT))
        case BooleanType    => Option(JdbcType("BIT(1)", java.sql.Types.BIT))
        case StringType     => Option(JdbcType("TEXT", java.sql.Types.CLOB))
        case BinaryType     => Option(JdbcType("BLOB", java.sql.Types.BLOB))
        case CharType(n)    => Option(JdbcType(s"CHAR($n)", java.sql.Types.CHAR))
        case VarcharType(n) => Option(JdbcType(s"VARCHAR($n)", java.sql.Types.VARCHAR))
        case TimestampType  => Option(JdbcType("TIMESTAMP", java.sql.Types.TIMESTAMP))
        // This is a common case of timestamp without time zone. Most of the databases either only
        // support TIMESTAMP type or use TIMESTAMP as an alias for TIMESTAMP WITHOUT TIME ZONE.
        // Note that some dialects override this setting, e.g. as SQL Server.
        case TimestampNTZType => Option(JdbcType("TIMESTAMP", java.sql.Types.TIMESTAMP))
        case DateType         => Option(JdbcType("DATE", java.sql.Types.DATE))
        case t: DecimalType =>
          Option(JdbcType(s"DECIMAL(${t.precision},${t.scale})", java.sql.Types.DECIMAL))
        case _ => None
      }
    (jdbcType, isArray)
  }
}

object LastExportUtils extends LazyLogging {

  sealed trait BoundType {
    def value: Any
  }
  case class InclusiveBound(value: Any) extends BoundType
  case class ExclusiveBound(value: Any) extends BoundType
  sealed trait BoundaryDef
  case class Boundary(lower: BoundType, upper: BoundType) extends BoundaryDef
  case object Unbounded extends BoundaryDef

  sealed trait BoundariesDef

  case class Bounds(
    typ: PrimitiveType,
    count: Long,
    max: Any,
    partitions: List[Boundary]
  ) extends BoundariesDef

  case object NoBound extends BoundariesDef

  private val MIN_TS = Timestamp.valueOf("1970-01-01 00:00:00")
  private val MIN_DATE = java.sql.Date.valueOf("1970-01-01")
  private val MIN_DECIMAL = java.math.BigDecimal.ZERO

  def getBoundaries(
    conn: Connection,
    auditConnection: Connection,
    extractConfig: ExtractJdbcDataConfig,
    tableExtractDataConfig: TableExtractDataConfig,
    auditColumns: Columns
  )(implicit settings: Settings): Bounds = {
    val partitionRange = 0 until tableExtractDataConfig.nbPartitions
    tableExtractDataConfig.partitionColumnType match {
      case PrimitiveType.long | PrimitiveType.short | PrimitiveType.int =>
        val lastExport =
          if (tableExtractDataConfig.fullExport)
            None
          else
            getMaxLongFromSuccessfulExport(
              auditConnection,
              extractConfig,
              tableExtractDataConfig,
              "last_long",
              auditColumns
            )
        internalBoundaries(conn, extractConfig, tableExtractDataConfig, None) { statement =>
          statement.setLong(1, lastExport.getOrElse(Long.MinValue))
          JdbcDbUtils.executeQuery(statement) { rs =>
            rs.next()
            val count = rs.getLong(1)
            val (min, max) = {
              tableExtractDataConfig.partitionColumnType match {
                case PrimitiveType.long => (rs.getLong(2), rs.getLong(3))
                case PrimitiveType.int  => (rs.getInt(2).toLong, rs.getInt(3).toLong)
                case _                  => (rs.getShort(2).toLong, rs.getShort(3).toLong)
              }
            }

            val interval = (max - min) / tableExtractDataConfig.nbPartitions
            val intervals = partitionRange.map { index =>
              val lower =
                if (index == 0) InclusiveBound(min) else ExclusiveBound(min + (interval * index))
              val upper =
                if (index == tableExtractDataConfig.nbPartitions - 1)
                  max
                else
                  min + (interval * (index + 1))
              Boundary(lower, InclusiveBound(upper))
            }.toList
            Bounds(
              PrimitiveType.long,
              count,
              max,
              intervals
            )
          }
        }

      case PrimitiveType.decimal =>
        val lastExport =
          if (tableExtractDataConfig.fullExport)
            None
          else
            getMaxDecimalFromSuccessfulExport(
              auditConnection,
              extractConfig,
              tableExtractDataConfig,
              "last_decimal",
              auditColumns
            )
        internalBoundaries(conn, extractConfig, tableExtractDataConfig, None) { statement =>
          statement.setBigDecimal(1, lastExport.getOrElse(MIN_DECIMAL))
          JdbcDbUtils.executeQuery(statement) { rs =>
            rs.next()
            val count = rs.getLong(1)
            val min = Option(rs.getBigDecimal(2)).getOrElse(MIN_DECIMAL)
            val max = Option(rs.getBigDecimal(3)).getOrElse(MIN_DECIMAL)
            val interval = max
              .subtract(min)
              .divide(new java.math.BigDecimal(tableExtractDataConfig.nbPartitions))
            val intervals = partitionRange.map { index =>
              val lower =
                if (index == 0) InclusiveBound(min)
                else ExclusiveBound(min.add(interval.multiply(new java.math.BigDecimal(index))))
              val upper =
                if (index == tableExtractDataConfig.nbPartitions - 1)
                  max
                else
                  min.add(interval.multiply(new java.math.BigDecimal(index + 1)))
              Boundary(lower, InclusiveBound(upper))
            }.toList
            Bounds(
              PrimitiveType.decimal,
              count,
              max,
              intervals
            )
          }
        }

      case PrimitiveType.date =>
        val lastExport =
          if (tableExtractDataConfig.fullExport)
            None
          else
            getMaxDateFromSuccessfulExport(
              auditConnection,
              extractConfig,
              tableExtractDataConfig,
              "last_date",
              auditColumns
            )
        internalBoundaries(conn, extractConfig, tableExtractDataConfig, None) { statement =>
          statement.setDate(1, lastExport.getOrElse(MIN_DATE))
          JdbcDbUtils.executeQuery(statement) { rs =>
            rs.next()
            val count = rs.getLong(1)
            val min = Option(rs.getDate(2)).getOrElse(MIN_DATE)
            val max = Option(rs.getDate(3)).getOrElse(MIN_DATE)
            val interval = (max.getTime() - min.getTime()) / tableExtractDataConfig.nbPartitions
            val intervals = partitionRange.map { index =>
              val lower =
                if (index == 0) InclusiveBound(min)
                else ExclusiveBound(new java.sql.Date(min.getTime() + (interval * index)))
              val upper =
                if (index == tableExtractDataConfig.nbPartitions - 1)
                  max
                else
                  new java.sql.Date(min.getTime() + (interval * (index + 1)))
              Boundary(lower, InclusiveBound(upper))
            }.toList
            Bounds(
              PrimitiveType.date,
              count,
              max,
              intervals
            )
          }
        }

      case PrimitiveType.timestamp =>
        val lastExport =
          if (tableExtractDataConfig.fullExport)
            None
          else
            getMaxTimestampFromSuccessfulExport(
              auditConnection,
              extractConfig,
              tableExtractDataConfig,
              "last_ts",
              auditColumns
            )
        internalBoundaries(conn, extractConfig, tableExtractDataConfig, None) { statement =>
          statement.setTimestamp(1, lastExport.getOrElse(MIN_TS))
          JdbcDbUtils.executeQuery(statement) { rs =>
            rs.next()
            val count = rs.getLong(1)
            val min = Option(rs.getTimestamp(2)).getOrElse(MIN_TS)
            val max = Option(rs.getTimestamp(3)).getOrElse(MIN_TS)
            val interval = (max.getTime() - min.getTime()) / tableExtractDataConfig.nbPartitions
            val intervals = partitionRange.map { index =>
              val lower =
                if (index == 0) InclusiveBound(min)
                else ExclusiveBound(new java.sql.Timestamp(min.getTime() + (interval * index)))
              val upper =
                if (index == tableExtractDataConfig.nbPartitions - 1)
                  max
                else
                  new java.sql.Timestamp(min.getTime() + (interval * (index + 1)))
              Boundary(lower, InclusiveBound(upper))
            }.toList
            Bounds(
              PrimitiveType.timestamp,
              count,
              max,
              intervals
            )
          }
        }
      case PrimitiveType.string if tableExtractDataConfig.hashFunc.isDefined =>
        if (!tableExtractDataConfig.fullExport) {
          logger.warn(
            "Delta fetching is not compatible with partition on string. Going to extract fully in parallel. To disable this warning please set fullExport in the table definition."
          )
        }
        val stringPartitionFunc = tableExtractDataConfig.hashFunc.map(
          Utils.parseJinjaTpl(
            _,
            Map(
              "col" -> s"${extractConfig.data.quoteIdentifier(tableExtractDataConfig.partitionColumn)}",
              "nb_partitions" -> tableExtractDataConfig.nbPartitions.toString
            )
          )
        )
        internalBoundaries(
          conn,
          extractConfig,
          tableExtractDataConfig,
          stringPartitionFunc
        ) { statement =>
          val (count, min, max) = statement.getParameterMetaData.getParameterType(1) match {
            case java.sql.Types.BIGINT =>
              statement.setLong(1, Long.MinValue)
              JdbcDbUtils.executeQuery(statement) { rs =>
                rs.next()
                val count = rs.getLong(1)
                // The algorithm to fetch data doesn't support null values so putting 0 as default value is OK.
                val min: Long = Option(rs.getLong(2)).getOrElse(0)
                val max: Long = Option(rs.getLong(3)).getOrElse(0)
                (count, min, max)
              }
            case java.sql.Types.INTEGER =>
              statement.setInt(1, Int.MinValue)
              JdbcDbUtils.executeQuery(statement) { rs =>
                rs.next()
                val count = rs.getLong(1)
                // The algorithm to fetch data doesn't support null values so putting 0 as default value is OK.
                val min: Long = Option(rs.getInt(2)).getOrElse(0).toLong
                val max: Long = Option(rs.getInt(3)).getOrElse(0).toLong
                (count, min, max)
              }
            case java.sql.Types.SMALLINT =>
              statement.setShort(1, Short.MinValue)
              JdbcDbUtils.executeQuery(statement) { rs =>
                rs.next()
                val count = rs.getLong(1)
                // The algorithm to fetch data doesn't support null values so putting 0 as default value is OK.
                val min: Long = Option(rs.getShort(2)).getOrElse(0.shortValue()).toLong
                val max: Long = Option(rs.getShort(3)).getOrElse(0.shortValue()).toLong
                (count, min, max)
              }
            case _ =>
              val typeName = statement.getParameterMetaData.getParameterTypeName(1)
              throw new RuntimeException(s"Type $typeName not supported for partition")
          }
          count match {
            case 0 =>
              Bounds(
                PrimitiveType.long,
                count,
                0,
                List.empty
              )
            case _ =>
              val partitions =
                (min to max).map(p => Boundary(InclusiveBound(p), ExclusiveBound(p + 1))).toList
              Bounds(
                PrimitiveType.long,
                count,
                max,
                partitions
              )
          }
        }
      case PrimitiveType.string if tableExtractDataConfig.hashFunc.isEmpty =>
        throw new Exception(
          s"Unsupported type ${tableExtractDataConfig.partitionColumnType} for column partition column ${tableExtractDataConfig.partitionColumn} in table ${tableExtractDataConfig.domain}.${tableExtractDataConfig.table}. You may define your own hash to int function via stringPartitionFunc in jdbcSchema in order to support parallel fetch. Eg: abs( hashtext({{col}}) % {{nb_partitions}} )"
        )
      case _ =>
        throw new Exception(
          s"Unsupported type ${tableExtractDataConfig.partitionColumnType} for column partition column ${tableExtractDataConfig.partitionColumn} in table ${tableExtractDataConfig.domain}.${tableExtractDataConfig.table}"
        )
    }

  }

  /** @return
    *   internal boundaries from custom sql query if given, otherwise fetch from defined table
    *   directly.
    */
  private def internalBoundaries[T](
    conn: Connection,
    extractConfig: ExtractJdbcDataConfig,
    tableExtractDataConfig: TableExtractDataConfig,
    hashFunc: Option[String]
  )(apply: PreparedStatement => T): T = {
    val extraCondition = tableExtractDataConfig.filterOpt.map(w => s"and $w").getOrElse("")
    val quotedColumn = extractConfig.data.quoteIdentifier(tableExtractDataConfig.partitionColumn)
    val columnToDistribute = hashFunc.getOrElse(quotedColumn)
    val dataSource = tableExtractDataConfig.sql
      .map("(" + _ + ") sl_data_source")
      .getOrElse(s"${extractConfig.data.quoteIdentifier(
          tableExtractDataConfig.domain
        )}.${extractConfig.data.quoteIdentifier(tableExtractDataConfig.table)}")
    val SQL_BOUNDARIES_VALUES =
      s"""select count($quotedColumn) as count_value, min($columnToDistribute) as min_value, max($columnToDistribute) as max_value
         |from $dataSource
         |where $columnToDistribute > ? $extraCondition""".stripMargin
    val preparedStatement = conn.prepareStatement(SQL_BOUNDARIES_VALUES)
    apply(preparedStatement)
  }

  def getMaxLongFromSuccessfulExport(
    conn: Connection,
    extractConfig: ExtractJdbcDataConfig,
    tableExtractDataConfig: TableExtractDataConfig,
    columnName: String,
    auditColumns: Columns
  )(implicit settings: Settings): Option[Long] = getMaxValueFromSuccessfulExport(
    conn,
    extractConfig,
    tableExtractDataConfig,
    columnName,
    auditColumns,
    _.getLong(1)
  )

  def getMaxDecimalFromSuccessfulExport(
    conn: Connection,
    extractConfig: ExtractJdbcDataConfig,
    tableExtractDataConfig: TableExtractDataConfig,
    columnName: String,
    auditColumns: Columns
  )(implicit settings: Settings): Option[java.math.BigDecimal] = getMaxValueFromSuccessfulExport(
    conn,
    extractConfig,
    tableExtractDataConfig,
    columnName,
    auditColumns,
    _.getBigDecimal(1)
  )

  def getMaxTimestampFromSuccessfulExport(
    conn: Connection,
    extractConfig: ExtractJdbcDataConfig,
    tableExtractDataConfig: TableExtractDataConfig,
    columnName: String,
    auditColumns: Columns
  )(implicit settings: Settings): Option[Timestamp] = getMaxValueFromSuccessfulExport(
    conn,
    extractConfig,
    tableExtractDataConfig,
    columnName,
    auditColumns,
    _.getTimestamp(1)
  )

  def getMaxDateFromSuccessfulExport(
    conn: Connection,
    extractConfig: ExtractJdbcDataConfig,
    tableExtractDataConfig: TableExtractDataConfig,
    columnName: String,
    auditColumns: Columns
  )(implicit settings: Settings): Option[Date] = getMaxValueFromSuccessfulExport(
    conn,
    extractConfig,
    tableExtractDataConfig,
    columnName,
    auditColumns,
    _.getDate(1)
  )

  private def getMaxValueFromSuccessfulExport[T](
    conn: Connection,
    extractConfig: ExtractJdbcDataConfig,
    tableExtractDataConfig: TableExtractDataConfig,
    columnName: String,
    auditColumns: Columns,
    extractColumn: ResultSet => T
  )(implicit settings: Settings): Option[T] = {
    val auditSchema = settings.appConfig.audit.getDomain()
    def getColName(colName: String): String = extractConfig.audit.quoteIdentifier(
      getCaseInsensitiveColumnName(auditSchema, lastExportTableName, auditColumns, colName)
    )
    val normalizedColumnName = getColName(columnName)
    val domainColumn = getColName("domain")
    val schemaColumn = getColName("schema")
    val stepColumn = getColName("step")
    val successColumn = getColName("success")
    val lastExtractionSQL =
      s"""
         |select max($normalizedColumnName)
         |  from $auditSchema.$lastExportTableName
         |where
         |  $domainColumn = ?
         |  and $schemaColumn = ?
         |  and $stepColumn = ?
         |  and $successColumn""".stripMargin
    logger.debug(lastExtractionSQL)
    val preparedStatement = conn.prepareStatement(lastExtractionSQL)
    preparedStatement.setString(1, tableExtractDataConfig.domain)
    preparedStatement.setString(2, tableExtractDataConfig.table)
    preparedStatement.setString(3, "ALL")
    val rs = preparedStatement.executeQuery()
    if (rs.next()) {
      val output = extractColumn(rs)
      if (rs.wasNull()) None else Option(output)
    } else {
      None
    }
  }

  def insertNewLastExport(
    conn: Connection,
    row: DeltaRow,
    partitionColumnType: Option[PrimitiveType],
    connectionSettings: ConnectionInfo,
    auditColumns: Columns
  )(implicit settings: Settings): Int = {
    conn.setAutoCommit(true)
    val auditSchema = settings.appConfig.audit.getDomain()
    def getColName(colName: String): String = connectionSettings.quoteIdentifier(
      getCaseInsensitiveColumnName(auditSchema, lastExportTableName, auditColumns, colName)
    )
    val cols = List(
      "domain",
      "schema",
      "start_ts",
      "end_ts",
      "duration",
      "mode",
      "count",
      "success",
      "message",
      "step"
    ).map(getColName).mkString(",")
    val fullReport =
      s"""insert into $auditSchema.$lastExportTableName($cols) values(?, ?, ?, ?, ?, ?, ?, ?, ?, ?)"""
    val sqlInsert =
      partitionColumnType match {
        case None | Some(PrimitiveType.string) =>
          // For string, we don't support delta. Inserting last value have no sense.
          fullReport
        case Some(partitionColumnType) =>
          val lastExportColumn = partitionColumnType match {
            case PrimitiveType.int | PrimitiveType.long | PrimitiveType.short =>
              getColName("last_long")
            case PrimitiveType.decimal   => getColName("last_decimal")
            case PrimitiveType.date      => getColName("last_date")
            case PrimitiveType.timestamp => getColName("last_ts")
            case _ =>
              throw new Exception(
                s"type $partitionColumnType not supported for partition columnToDistribute"
              )
          }
          val auditSchema = settings.appConfig.audit.getDomain()
          s"""insert into $auditSchema.$lastExportTableName($cols, $lastExportColumn) values(?, ?, ?, ?, ?, ?, ?, ?, ?, ?, ?)"""
      }

    val preparedStatement = conn.prepareStatement(sqlInsert)
    preparedStatement.setString(1, row.domain)
    preparedStatement.setString(2, row.schema)
    preparedStatement.setTimestamp(3, row.start)
    preparedStatement.setTimestamp(4, row.end)
    preparedStatement.setInt(5, row.duration)
    preparedStatement.setString(6, WriteMode.OVERWRITE.toString)
    preparedStatement.setLong(7, row.count)
    preparedStatement.setBoolean(8, row.success)
    preparedStatement.setString(9, row.message)
    preparedStatement.setString(10, row.step)
    partitionColumnType match {
      case None =>
      case Some(partitionColumnType) =>
        partitionColumnType match {
          case PrimitiveType.int | PrimitiveType.long | PrimitiveType.short =>
            preparedStatement.setLong(11, row.lastExport.asInstanceOf[Long])
          case PrimitiveType.decimal =>
            preparedStatement.setBigDecimal(11, row.lastExport.asInstanceOf[java.math.BigDecimal])
          case PrimitiveType.date =>
            preparedStatement.setDate(11, row.lastExport.asInstanceOf[java.sql.Date])
          case PrimitiveType.timestamp =>
            preparedStatement.setTimestamp(11, row.lastExport.asInstanceOf[java.sql.Timestamp])
          case PrimitiveType.string => // do nothing. If we encounter string here, it means we have succesfully partitionned on it previously.
          case _ =>
            throw new Exception(
              s"type $partitionColumnType not supported for partition columnToDistribute"
            )
        }
    }
    preparedStatement.executeUpdate()
  }

  private def getCaseInsensitiveColumnName(
    domain: String,
    table: String,
    columns: Columns,
    columnName: String
  ): String = {
    columns
      .find(_.name.equalsIgnoreCase(columnName))
      .map(_.name)
      .getOrElse(
        throw new RuntimeException(s"Column $columnName not found in $domain.$table")
      )
  }

}

case class DeltaRow(
  domain: String,
  schema: String,
  lastExport: Any,
  start: java.sql.Timestamp,
  end: java.sql.Timestamp,
  duration: Int,
  count: Long,
  success: Boolean,
  message: String,
  step: String
)<|MERGE_RESOLUTION|>--- conflicted
+++ resolved
@@ -49,10 +49,7 @@
 
 object JdbcDbUtils extends LazyLogging {
   // Properties that should not be passed to DuckDB connections
-<<<<<<< HEAD
-=======
   // todo get it from settings
->>>>>>> 8fb96f9b
   val nonDuckDbProperties = Set(
     "url",
     "driver",
@@ -71,12 +68,8 @@
   def removeNonDuckDbProperties(
     options: Map[String, String]
   ): Map[String, String] = {
-<<<<<<< HEAD
-    options.filterNot { case (k, _) => nonDuckDbProperties.contains(k) }
-=======
     val filtered = options.filterNot { case (k, _) => nonDuckDbProperties.contains(k) }
     filtered
->>>>>>> 8fb96f9b
   }
 
   DriverManager.registerDriver(new StarlakeDriver())
@@ -150,11 +143,6 @@
       val url = connectionOptions("url")
 
       if (url.contains(":duckdb:")) {
-<<<<<<< HEAD
-        // No connection pool for duckdb. This is a single user database on write.
-        // We need to release the connection asap
-=======
->>>>>>> 8fb96f9b
         val duckOptions = removeNonDuckDbProperties(connectionOptions)
         val properties = new Properties()
         duckOptions
