--- conflicted
+++ resolved
@@ -368,11 +368,6 @@
                   schedules,
                   workflowStatementsIn = List(statements)
                 )
-<<<<<<< HEAD
-                val loadTemplateContent =
-                  new Yml2DagTemplateLoader().loadTemplate(dagTemplateName)
-=======
->>>>>>> be17f279
                 applyJ2AndSave(
                   outputDir,
                   jEnv,
