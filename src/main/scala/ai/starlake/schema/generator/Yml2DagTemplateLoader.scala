package ai.starlake.schema.generator

import ai.starlake.config.{DatasetArea, Settings}
import better.files.Resource
import com.typesafe.scalalogging.LazyLogging
import org.apache.hadoop.fs.Path

import scala.util.{Failure, Success, Try}

object Yml2DagTemplateLoader extends LazyLogging {

  private val JINJA_EXTENSION = ".j2"
<<<<<<< HEAD
  private val TEMPLATE_FOLDER = "dag"
  private val RESOURCE_DOMAIN_TEMPLATE_FOLDER = s"templates/dag"
=======
  private val TEMPLATE_FOLDER = "templates"
  private val RESOURCE_DOMAIN_TEMPLATE_FOLDER = s"scalate/dag"
>>>>>>> d1c40bff

  def loadTemplate(templatePathname: String)(implicit settings: Settings): String = {
    assert(
      templatePathname.endsWith(JINJA_EXTENSION),
      s"Template $templatePathname must end with .j2"
    )
    loadTemplateFromAbsolutePath(templatePathname)
      .orElse(loadTemplateFromDagPath(templatePathname))
      .orElse(loadTemplateFromResources(templatePathname))
      .getOrElse(
        throw new RuntimeException(
          s"Template `${templatePathname}` not found. Please provide an absolute path or a template returned by `list` command."
        )
      )
  }

  def loadTemplateFromAbsolutePath(
    template: String
  )(implicit settings: Settings): Try[String] = {
    val templatePath = new Path(template)
    if (settings.storageHandler().exists(templatePath)) {
      Success(settings.storageHandler().read(templatePath))
    } else {
      Failure(new RuntimeException(s"No absolute template found for ${templatePath}."))
    }
  }

  def loadTemplateFromDagPath(template: String)(implicit settings: Settings): Try[String] = {
    val domainInDagPath = new Path(DatasetArea.dags, TEMPLATE_FOLDER + "/" + template)
    if (settings.storageHandler().exists(domainInDagPath)) {
      Success(settings.storageHandler().read(domainInDagPath))
    } else {
      Failure(new RuntimeException(s"No relative template found for ${domainInDagPath}."))
    }
  }

  def loadTemplateFromResources(
    domainTemplate: String
  ): Try[String] = {
    Resource.asString(s"$RESOURCE_DOMAIN_TEMPLATE_FOLDER/${domainTemplate}") match {
      case Some(value) => Success(value)
      case None =>
        Failure(new RuntimeException(s"Relative template not found in for ${domainTemplate}"))
    }
  }
}<|MERGE_RESOLUTION|>--- conflicted
+++ resolved
@@ -10,13 +10,8 @@
 object Yml2DagTemplateLoader extends LazyLogging {
 
   private val JINJA_EXTENSION = ".j2"
-<<<<<<< HEAD
-  private val TEMPLATE_FOLDER = "dag"
+  private val TEMPLATE_FOLDER = "templates"
   private val RESOURCE_DOMAIN_TEMPLATE_FOLDER = s"templates/dag"
-=======
-  private val TEMPLATE_FOLDER = "templates"
-  private val RESOURCE_DOMAIN_TEMPLATE_FOLDER = s"scalate/dag"
->>>>>>> d1c40bff
 
   def loadTemplate(templatePathname: String)(implicit settings: Settings): String = {
     assert(
