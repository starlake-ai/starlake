/*
 *
 *  * Licensed to the Apache Software Foundation (ASF) under one or more
 *  * contributor license agreements.  See the NOTICE file distributed with
 *  * this work for additional information regarding copyright ownership.
 *  * The ASF licenses this file to You under the Apache License, Version 2.0
 *  * (the "License"); you may not use this file except in compliance with
 *  * the License.  You may obtain a copy of the License at
 *  *
 *  *    http://www.apache.org/licenses/LICENSE-2.0
 *  *
 *  * Unless required by applicable law or agreed to in writing, software
 *  * distributed under the License is distributed on an "AS IS" BASIS,
 *  * WITHOUT WARRANTIES OR CONDITIONS OF ANY KIND, either express or implied.
 *  * See the License for the specific language governing permissions and
 *  * limitations under the License.
 *
 *
 */

package ai.starlake.schema.model

import ai.starlake.config.Settings
import ai.starlake.config.Settings.Connection
import com.fasterxml.jackson.annotation.{JsonIgnore, JsonTypeName}
import com.fasterxml.jackson.core.JsonParser
import com.fasterxml.jackson.databind.annotation.{JsonDeserialize, JsonSerialize}
import com.fasterxml.jackson.databind.ser.std.ToStringSerializer
import com.fasterxml.jackson.databind.{DeserializationContext, JsonDeserializer}

/** Recognized file type format. This will select the correct parser
  *
  * @param value
  *   : NONE, FS, JDBC, BQ, ES One of the possible supported sinks
  */

@JsonSerialize(using = classOf[ToStringSerializer])
@JsonDeserialize(using = classOf[ConnectionTypeDeserializer])
sealed case class ConnectionType(value: String) {
  override def toString: String = value
}

object ConnectionType {

  def fromString(value: String): ConnectionType = {
    value.toUpperCase match {
<<<<<<< HEAD
      case "LOCAL" | "FS" | "FILESYSTEM" | "HIVE" | "DATABRICKS" | "SPARK" => ConnectionType.FS
      case "JDBC"                                                          => ConnectionType.JDBC
      case "BIGQUERY" | "BQ"                                               => ConnectionType.BQ
      case "ES" | "ELASTICSEARCH"                                          => ConnectionType.ES
      case "KAFKA"                                                         => ConnectionType.KAFKA
=======
      case "GCPLOG"                                              => ConnectionType.GCPLOG
      case "FS" | "FILESYSTEM" | "HIVE" | "DATABRICKS" | "SPARK" => ConnectionType.FS
      case "JDBC"                                                => ConnectionType.JDBC
      case "BIGQUERY" | "BQ"                                     => ConnectionType.BQ
      case "ES" | "ELASTICSEARCH"                                => ConnectionType.ES
      case "KAFKA"                                               => ConnectionType.KAFKA
>>>>>>> d6de3567
      case _ => throw new Exception(s"Unsupported ConnectionType $value")
    }
  }

  object FS extends ConnectionType("FS")
  object BQ extends ConnectionType("BQ")
  object ES extends ConnectionType("ES")
  object KAFKA extends ConnectionType("KAFKA")
  object JDBC extends ConnectionType("JDBC")

  object GCPLOG extends ConnectionType("GCPLOG")

  val sinks: Set[ConnectionType] = Set(FS, BQ, ES, KAFKA, JDBC, GCPLOG)
}

class ConnectionTypeDeserializer extends JsonDeserializer[ConnectionType] {
  override def deserialize(jp: JsonParser, ctx: DeserializationContext): ConnectionType = {
    val value = jp.readValueAs[String](classOf[String])
    ConnectionType.fromString(value)
  }
}

/** Once ingested, files may be sinked to BigQuery, Elasticsearch or any JDBC compliant Database.
  * @param `type`:
  *   Enum
  *   - JDBC : dataset will be sinked to a JDBC Database. See JdbcSink below
  *   - ES : dataset is indexed into Elasticsearch. See EsSink below
  *   - BQ : Dataset is sinked to BigQuery. See BigQuerySink below
  *   - None: Don't sink. This is the default.
  */

sealed abstract class Sink {
  val connectionRef: Option[String]
  def toAllSinks(): AllSinks

  def getConnectionType()(implicit
    settings: Settings
  ): ConnectionType = {
    getConnection().getType()
  }

  def getConnection()(implicit
    settings: Settings
  ): Connection = {
    val ref = connectionRef.getOrElse(settings.appConfig.connectionRef)
    settings.appConfig.connections(ref)
  }

  @JsonIgnore
  def connectionRefOptions(defaultConnectionName: String)(implicit
    settings: Settings
  ): Map[String, String] = {
    val ref = connectionRef.getOrElse(defaultConnectionName)
    settings.appConfig.connections
      .get(ref)
      .map(_.options)
      .getOrElse(Map.empty)
  }
}

object Sink {
  def xlsfromConnectionType(sinkTypeStr: String): Sink = {
    val sinkType = ConnectionType.fromString(sinkTypeStr)
    sinkType match {
      case ConnectionType.FS => FsSink(connectionRef = Some(sinkTypeStr))
      case ConnectionType.BQ => BigQuerySink(connectionRef = Some(sinkTypeStr))
      case ConnectionType.ES => EsSink(connectionRef = Some(sinkTypeStr))
      case _ => throw new Exception(s"Unsupported creation of SinkType from $sinkType")
    }
  }
}

case class AllSinks(
  // All sinks
  connectionRef: Option[String] = None,
  // depending on the connection.type coming from the connection ref, some of the options below may be required
  // BigQuery
  timestamp: Option[String] = None,
  clustering: Option[Seq[String]] = None,
  days: Option[Int] = None,
  requirePartitionFilter: Option[Boolean] = None,
  materializedView: Option[Boolean] = None,
  enableRefresh: Option[Boolean] = None,
  refreshIntervalMs: Option[Long] = None,
  // ES
  id: Option[String] = None,
  // timestamp: Option[String] = None,
  // options: Option[Map[String, String]] = None,

  // FS
  format: Option[String] = None,
  extension: Option[String] = None,

  // clustering: Option[Seq[String]] = None,
  partition: Option[Partition] = None,
  dynamicPartitionOverwrite: Option[Boolean] = None,
  coalesce: Option[Boolean] = None,
  options: Option[Map[String, String]] = None
  // JDBC
) {
  def checkValidity()(settings: Settings): List[ValidationMessage] = {
    var errors = List.empty[ValidationMessage]
    if (connectionRef.nonEmpty && !settings.appConfig.connections.contains(connectionRef.get)) {
      errors = errors :+ ValidationMessage(
        Severity.Error,
        "connectionRef",
        "No connectionRef provided for sink. Please provide a connectionRef in the sink or in the application.conf file"
      )
    }
    errors
  }

  def merge(child: AllSinks): AllSinks = {
    AllSinks(
      child.connectionRef.orElse(this.connectionRef),
      child.timestamp.orElse(this.timestamp),
      child.clustering.orElse(this.clustering),
      child.days.orElse(this.days),
      child.requirePartitionFilter.orElse(this.requirePartitionFilter),
      child.materializedView.orElse(this.materializedView),
      child.enableRefresh.orElse(this.enableRefresh),
      child.refreshIntervalMs.orElse(this.refreshIntervalMs),
      child.id.orElse(this.id),
      child.format.orElse(this.format),
      child.extension.orElse(this.extension),
      child.partition.orElse(this.partition),
      child.dynamicPartitionOverwrite.orElse(this.dynamicPartitionOverwrite),
      child.coalesce.orElse(this.coalesce),
      child.options.orElse(this.options)
    )
  }
  def toAllSinks(): AllSinks = this
  def getSink()(implicit settings: Settings): Sink = {
    val ref = this.connectionRef.getOrElse(settings.appConfig.connectionRef)

    val connection = settings.appConfig.connections
      .getOrElse(ref, throw new Exception(s"Could not find connection $ref"))
    connection.getType() match {
      case ConnectionType.GCPLOG => GcpLogSink.fromAllSinks(this)
      case ConnectionType.FS     => FsSink.fromAllSinks(this)
      case ConnectionType.JDBC   => JdbcSink.fromAllSinks(this)
      case ConnectionType.BQ     => BigQuerySink.fromAllSinks(this)
      case ConnectionType.ES     => EsSink.fromAllSinks(this)
      case _ => throw new Exception(s"Unsupported SinkType sink type ${connection.getType()}")

    }
  }
}

/** When the sink *type* field is set to BQ, the options below should be provided.
  * @param location
  *   : Database location (EU, US, ...)
  * @param timestamp:
  *   The timestamp column to use for table partitioning if any. No partitioning by default
  * @param clustering:
  *   List of ordered columns to use for table clustering
  * @param days:
  *   Number of days before this table is set as expired and deleted. Never by default.
  * @param requirePartitionFilter:
  *   Should be require a partition filter on every request ? No by default.
  */
@JsonTypeName("BQ")
final case class BigQuerySink(
  connectionRef: Option[String] = None,
  timestamp: Option[String] = None,
  dynamicPartitionOverwrite: Option[Boolean] = None,
  clustering: Option[Seq[String]] = None,
  days: Option[Int] = None,
  requirePartitionFilter: Option[Boolean] = None,
  materializedView: Option[Boolean] = None,
  enableRefresh: Option[Boolean] = None,
  refreshIntervalMs: Option[Long] = None
) extends Sink {
  def toAllSinks(): AllSinks = {
    AllSinks(
      connectionRef,
      timestamp,
      clustering,
      days,
      requirePartitionFilter,
      materializedView,
      enableRefresh,
      refreshIntervalMs
    )
  }
}

object BigQuerySink {
  def fromAllSinks(allSinks: AllSinks): BigQuerySink = {
    BigQuerySink(
      connectionRef = allSinks.connectionRef,
      timestamp = allSinks.timestamp,
      dynamicPartitionOverwrite = allSinks.dynamicPartitionOverwrite,
      clustering = allSinks.clustering,
      days = allSinks.days,
      requirePartitionFilter = allSinks.requirePartitionFilter,
      materializedView = allSinks.materializedView,
      enableRefresh = allSinks.enableRefresh,
      refreshIntervalMs = allSinks.refreshIntervalMs
    )
  }
}

/** When the sink *type* field is set to ES, the options below should be provided. Elasticsearch
  * options are specified in the application.conf file.
  * @param id:
  *   Attribute to use as id of the document. Generated by Elasticseach if not specified.
  * @param timestamp:
  *   Timestamp field format as expected by Elasticsearch ("{beginTs|yyyy.MM.dd}" for example).
  */
@JsonTypeName("ES")
case class EsSink(
  connectionRef: Option[String] = None,
  id: Option[String] = None,
  timestamp: Option[String] = None,
  options: Option[Map[String, String]] = None
) extends Sink {
  def getOptions(): Map[String, String] = options.getOrElse(Map.empty)
  def toAllSinks(): AllSinks = {
    AllSinks(
      connectionRef = connectionRef,
      timestamp = timestamp,
      id = id,
      options = options
    )
  }
}

object EsSink {
  def fromAllSinks(allSinks: AllSinks): EsSink = {
    EsSink(
      allSinks.connectionRef,
      allSinks.id,
      allSinks.timestamp,
      allSinks.options
    )
  }
}
// We had to set format and extension outside options because of the bug below
// https://www.google.fr/url?sa=t&rct=j&q=&esrc=s&source=web&cd=&ved=2ahUKEwjo9qr3v4PxAhWNohQKHfh1CqoQFjAAegQIAhAD&url=https%3A%2F%2Fgithub.com%2FFasterXML%2Fjackson-module-scala%2Fissues%2F218&usg=AOvVaw02niMBgrqd-BWw7-e1YQfc
@JsonTypeName("FS")
case class FsSink(
  connectionRef: Option[String] = None,
  format: Option[String] = None,
  extension: Option[String] = None,
  clustering: Option[Seq[String]] = None,
  partition: Option[Partition] = None,
  dynamicPartitionOverwrite: Option[Boolean] = None,
  coalesce: Option[Boolean] = None,
  options: Option[Map[String, String]] = None
) extends Sink {
  def getOptions(): Map[String, String] = options.getOrElse(Map.empty)
  def toAllSinks(): AllSinks = {
    AllSinks(
      connectionRef = connectionRef,
      format = format,
      extension = extension,
      clustering = clustering,
      partition = partition,
      coalesce = coalesce,
      options = options
    )
  }
}

@JsonTypeName("GCPLOG")
case class GcpLogSink(
  connectionRef: Option[String] = None,
  options: Option[Map[String, String]] = None
) extends Sink {
  def getOptions(): Map[String, String] = options.getOrElse(Map.empty)
  def toAllSinks(): AllSinks = {
    AllSinks(
      connectionRef = connectionRef,
      options = options
    )
  }
}

object GcpLogSink {
  def fromAllSinks(allSinks: AllSinks): GcpLogSink = {
    GcpLogSink(
      allSinks.connectionRef,
      allSinks.options
    )
  }
}

object FsSink {
  def fromAllSinks(allSinks: AllSinks): FsSink = {
    FsSink(
      allSinks.connectionRef,
      allSinks.format,
      allSinks.extension,
      allSinks.clustering,
      allSinks.partition,
      allSinks.dynamicPartitionOverwrite,
      allSinks.coalesce,
      allSinks.options
    )
  }
}

/** When the sink *type* field is set to JDBC, the options below should be provided.
  * @param connectionRef:
  *   Connection String
  * @param partitions:
  *   Number of Spark partitions
  * @param batchsize:
  *   Batch size of each JDBC bulk insert
  */
@JsonTypeName("JDBC")
case class JdbcSink(connectionRef: Option[String] = None) extends Sink {
  def toAllSinks(): AllSinks = {
    AllSinks(
      connectionRef = connectionRef
    )
  }
}

object JdbcSink {
  def fromAllSinks(allSinks: AllSinks): JdbcSink = {
    JdbcSink(
      allSinks.connectionRef
    )
  }
}<|MERGE_RESOLUTION|>--- conflicted
+++ resolved
@@ -44,20 +44,12 @@
 
   def fromString(value: String): ConnectionType = {
     value.toUpperCase match {
-<<<<<<< HEAD
+      case "GCPLOG"                                                        => ConnectionType.GCPLOG
       case "LOCAL" | "FS" | "FILESYSTEM" | "HIVE" | "DATABRICKS" | "SPARK" => ConnectionType.FS
       case "JDBC"                                                          => ConnectionType.JDBC
       case "BIGQUERY" | "BQ"                                               => ConnectionType.BQ
       case "ES" | "ELASTICSEARCH"                                          => ConnectionType.ES
       case "KAFKA"                                                         => ConnectionType.KAFKA
-=======
-      case "GCPLOG"                                              => ConnectionType.GCPLOG
-      case "FS" | "FILESYSTEM" | "HIVE" | "DATABRICKS" | "SPARK" => ConnectionType.FS
-      case "JDBC"                                                => ConnectionType.JDBC
-      case "BIGQUERY" | "BQ"                                     => ConnectionType.BQ
-      case "ES" | "ELASTICSEARCH"                                => ConnectionType.ES
-      case "KAFKA"                                               => ConnectionType.KAFKA
->>>>>>> d6de3567
       case _ => throw new Exception(s"Unsupported ConnectionType $value")
     }
   }
