--- conflicted
+++ resolved
@@ -410,20 +410,13 @@
 
     def asMap(jdbcEngine: JdbcEngine): Map[String, Any] = {
       Map(
-<<<<<<< HEAD
-        "strategyType"      -> writeStrategy.`type`.getOrElse(WriteStrategyType.APPEND).toString,
-        "strategyTypes"     -> asJavaMap(writeStrategy.types.getOrElse(Map.empty[String, String])),
-        "strategyKey"       -> asJavaList(writeStrategy.key),
-        "strategyTimestamp" -> writeStrategy.timestamp.getOrElse(""),
-=======
         "strategyType"  -> writeStrategy.`type`.getOrElse(WriteStrategyType.APPEND).toString,
-        "strategyTypes" -> writeStrategy.types.getOrElse(Map.empty[String, String]).asJava,
-        "strategyKey"   -> writeStrategy.key.asJava,
-        "quotedStrategyKey" -> writeStrategy.key
-          .map(col => s"${jdbcEngine.quote}$col${jdbcEngine.quote}")
-          .asJava,
+        "strategyTypes" -> asJavaMap(writeStrategy.types.getOrElse(Map.empty[String, String])),
+        "strategyKey"   -> asJavaList(writeStrategy.key),
+        "quotedStrategyKey" -> asJavaList(
+          writeStrategy.key.map(col => s"${jdbcEngine.quote}$col${jdbcEngine.quote}")
+        ),
         "strategyTimestamp"   -> writeStrategy.timestamp.getOrElse(""),
->>>>>>> 09dfb024
         "strategyQueryFilter" -> writeStrategy.queryFilter.getOrElse(""),
         "strategyOn"          -> writeStrategy.on.getOrElse(MergeOn.TARGET).toString,
         "strategyStartTs"     -> writeStrategy.startTs.getOrElse(""),
@@ -476,20 +469,13 @@
         SQLUtils.setForUpdateSql("SL_INCOMING", columnNames, jdbcEngine.quote)
 
       Map(
-<<<<<<< HEAD
-        "tableDatabase"           -> database,
-        "tableDomain"             -> domain,
-        "tableName"               -> name,
-        "tableColumnNames"        -> asJavaList(columnNames),
-=======
         "tableDatabase"    -> database,
         "tableDomain"      -> domain,
         "tableName"        -> name,
-        "tableColumnNames" -> columnNames.asJava,
-        "quotedTableColumnNames" -> columnNames
-          .map(col => s"${jdbcEngine.quote}$col${jdbcEngine.quote}")
-          .asJava,
->>>>>>> 09dfb024
+        "tableColumnNames" -> asJavaList(columnNames),
+        "quotedTableColumnNames" -> asJavaList(
+          columnNames.map(col => s"${jdbcEngine.quote}$col${jdbcEngine.quote}")
+        ),
         "tableFullName"           -> getFullTableName(),
         "tableParamsForInsertSql" -> paramsForInsertSql(jdbcEngine.quote),
         "tableParamsForUpdateSql" -> SQLUtils
