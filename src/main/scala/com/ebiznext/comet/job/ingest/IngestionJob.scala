--- conflicted
+++ resolved
@@ -20,7 +20,6 @@
 import org.apache.spark.sql._
 import org.apache.spark.sql.expressions.Window
 import org.apache.spark.sql.functions.col
-import org.apache.spark.sql.functions.lit
 import org.apache.spark.sql.types.{StringType, StructField, StructType, TimestampType}
 import com.ebiznext.comet.job.ingest.ImprovedDataFrameContext._
 import scala.collection.JavaConverters._
@@ -200,13 +199,10 @@
         .run()
         .get
     }
-<<<<<<< HEAD
-=======
    /*
     * Avoid to sink to bq since it is already done above during the merge with BigQuery
    */
    //TODO Improve code structure
->>>>>>> fef760af
     if (metadata.getSink().map(_.`type`).getOrElse(SinkType.None) != SinkType.BQ) {
       sink(savedDataset)
     }
@@ -293,122 +289,6 @@
     }
   }
 
-<<<<<<< HEAD
-  def mergeBq(
-    inputDF: DataFrame,
-    existingDF: DataFrame,
-    merge: MergeOptions,
-    partition: Option[String] = None
-  ): DataFrame = {
-
-    val df = partition match {
-      case Some(partBq) =>
-        val in = inputDF.drop(partBq)
-        val existing = existingDF.drop(partBq)
-        val partitionValue = inputDF
-          .select(partBq)
-          .where(col(partBq).isNotNull)
-          .rdd
-          .map(r => r.getDate(0))
-          .first()
-        processMerge(in, existing, merge).withColumn(partBq, lit(partitionValue))
-      case _ =>
-        processMerge(inputDF, existingDF, merge)
-    }
-    df
-  }
-
-  def processMerge(in: DataFrame, existing: DataFrame, merge: MergeOptions) = {
-    // Force ordering again of columns to be the same since join operation change it otherwise except below won"'t work.
-    val commonDF =
-      existing
-        .join(in.select(merge.key.head, merge.key.tail: _*), merge.key)
-        .select(in.columns.map(col): _*)
-
-    val toDeleteDF = merge.timestamp.map { timestamp =>
-      val w =
-        Window.partitionBy(merge.key.head, merge.key.tail: _*).orderBy(col(timestamp).desc)
-      import org.apache.spark.sql.functions.row_number
-      commonDF
-        .withColumn("rownum", row_number.over(w))
-        .where(col("rownum") =!= 1)
-        .drop("rownum")
-    } getOrElse commonDF
-
-    val updatesDF = merge.delete
-      .map(condition => in.filter(s"not ($condition)"))
-      .getOrElse(in)
-    logger.whenDebugEnabled {
-      logger.debug(s"Merge detected ${toDeleteDF.count()} items to update/delete")
-      logger.debug(s"Merge detected ${updatesDF.count()} items to update/insert")
-      existing.except(toDeleteDF).union(updatesDF).show(false)
-    }
-    if (settings.comet.mergeForceDistinct) {
-      existing
-        .except(toDeleteDF)
-        .union(updatesDF)
-        .distinct()
-    } else {
-      existing.except(toDeleteDF).union(updatesDF)
-    }
-  }
-
-  /** Merge incoming and existing dataframes using merge options
-    *
-    * @param inputDF
-    * @param existingDF
-    * @param merge
-    * @return merged dataframe
-    */
-  def merge(inputDF: DataFrame, existingDF: DataFrame, merge: MergeOptions): DataFrame = {
-    logger.info(s"inputDF Schema before merge -> ${inputDF.schema}")
-    logger.info(s"existingDF Schema before merge -> ${existingDF.schema}")
-    logger.info(s"existingDF field count=${existingDF.schema.fields.length}")
-    logger.info(s"""existingDF field list=${existingDF.schema.fields.map(_.name).mkString(",")}""")
-    logger.info(s"inputDF field count=${inputDF.schema.fields.length}")
-    logger.info(s"""inputDF field list=${inputDF.schema.fields.map(_.name).mkString(",")}""")
-
-    val partitionedInputDF = partitionDataset(inputDF, metadata.getPartitionAttributes())
-    logger.info(s"partitionedInputDF field count=${partitionedInputDF.schema.fields.length}")
-    logger.info(s"""partitionedInputDF field list=${partitionedInputDF.schema.fields
-      .map(_.name)
-      .mkString(",")}""")
-
-    // Force ordering of columns to be the same
-    val orderedExisting =
-      existingDF.select(partitionedInputDF.columns.map(col): _*)
-
-    // Force ordering again of columns to be the same since join operation change it otherwise except below won"'t work.
-    val commonDF =
-      orderedExisting
-        .join(partitionedInputDF.select(merge.key.head, merge.key.tail: _*), merge.key)
-        .select(partitionedInputDF.columns.map(col): _*)
-
-    val toDeleteDF = merge.timestamp.map { timestamp =>
-      val w = Window.partitionBy(merge.key.head, merge.key.tail: _*).orderBy(col(timestamp).desc)
-      import org.apache.spark.sql.functions.row_number
-      commonDF
-        .withColumn("rownum", row_number.over(w))
-        .where(col("rownum") =!= 1)
-        .drop("rownum")
-    } getOrElse commonDF
-
-    val updatesDF = merge.delete
-      .map(condition => partitionedInputDF.filter(s"not ($condition)"))
-      .getOrElse(partitionedInputDF)
-    logger.whenDebugEnabled {
-      logger.debug(s"Merge detected ${toDeleteDF.count()} items to update/delete")
-      logger.debug(s"Merge detected ${updatesDF.count()} items to update/insert")
-      orderedExisting.except(toDeleteDF).union(updatesDF).show(false)
-    }
-    if (settings.comet.mergeForceDistinct)
-      orderedExisting.except(toDeleteDF).union(updatesDF).distinct()
-    else
-      orderedExisting.except(toDeleteDF).union(updatesDF)
-  }
-
-=======
->>>>>>> fef760af
   /** Save typed dataset in parquet. If hive support is active, also register it as a Hive Table and if analyze is active, also compute basic statistics
     *
     * @param dataset    : dataset to save
@@ -622,8 +502,6 @@
     jobResult
   }
 
-<<<<<<< HEAD
-=======
   ///////////////////////////////////////////////////////////////////////////
   // Merge between the target and the source Dataframe
   ///////////////////////////////////////////////////////////////////////////
@@ -674,7 +552,6 @@
   // Merge From Parquets Data Source
   ///////////////////////////////////////////////////////////////////////////
 
->>>>>>> fef760af
   private[this] def mergeFromParquet(
     acceptedPath: Path,
     withScriptFieldsDF: DataFrame,
@@ -691,20 +568,11 @@
         .fields
         .length
     )
-<<<<<<< HEAD
-      merge(withScriptFieldsDF, existingDF, mergeOptions)
-=======
       mergeParquet(withScriptFieldsDF, existingDF, mergeOptions)
->>>>>>> fef760af
     else
       throw new RuntimeException(
         "Input Dataset and existing HDFS dataset do not have the same number of columns. Check for changes in the dataset schema ?"
       )
-<<<<<<< HEAD
-    merge(withScriptFieldsDF, existingDF, mergeOptions)
-  }
-
-=======
     mergeParquet(withScriptFieldsDF, existingDF, mergeOptions)
   }
 
@@ -739,7 +607,6 @@
   // Merge From BigQuery Data Source
   ///////////////////////////////////////////////////////////////////////////
 
->>>>>>> fef760af
   private[this] def mergeFromBQ(withScriptFieldsDF: DataFrame, mergeOptions: MergeOptions) = {
     // When merging to BigQuery, load existing DF from BigQuery
     val tableMetadata = BigQuerySparkJob.getTable(session, domain.name, schema.name)
@@ -769,11 +636,7 @@
                     query.replace("latest", s"PARSE_DATE('%Y%m%d','$latestPartition')")
                   )
                   .load()
-<<<<<<< HEAD
-                mergeBq(withScriptFieldsDF, existingBigQueryDF, mergeOptions, partitionBq)
-=======
                 processMerge(withScriptFieldsDF, existingBigQueryDF, mergeOptions)
->>>>>>> fef760af
 
               } else {
                 val existingBigQueryDF = session.read
@@ -783,11 +646,7 @@
                   .option("table", bqTable)
                   .option("filter", query.richFormat(options))
                   .load()
-<<<<<<< HEAD
-                mergeBq(withScriptFieldsDF, existingBigQueryDF, mergeOptions, partitionBq)
-=======
                 processMerge(withScriptFieldsDF, existingBigQueryDF, mergeOptions)
->>>>>>> fef760af
               }
             case _ =>
               val existingBigQueryDF = session.read
@@ -796,11 +655,7 @@
                 .format("com.google.cloud.spark.bigquery")
                 .option("table", bqTable)
                 .load()
-<<<<<<< HEAD
-              mergeBq(withScriptFieldsDF, existingBigQueryDF, mergeOptions)
-=======
               processMerge(withScriptFieldsDF, existingBigQueryDF, mergeOptions)
->>>>>>> fef760af
           }
 
         } else
