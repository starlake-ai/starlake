--- conflicted
+++ resolved
@@ -26,13 +26,8 @@
 import org.apache.hadoop.fs.Path
 import org.apache.spark.rdd.RDD
 import org.apache.spark.sql.execution.datasources.json.JsonIngestionUtil
-<<<<<<< HEAD
-import org.apache.spark.sql.types.StructType
-import org.apache.spark.sql.{DataFrame, Encoders}
-=======
 import org.apache.spark.sql.types.{StringType, StructField, StructType}
 import org.apache.spark.sql.{DataFrame, Encoders, Row}
->>>>>>> 4dfc02d7
 
 import scala.util.{Failure, Success, Try}
 
@@ -121,8 +116,6 @@
     (rejectedRDD, acceptedDF.rdd)
   }
 
-<<<<<<< HEAD
-=======
   /** Use the schema we used for validation when saving
     *
     * @param acceptedRDD
@@ -141,6 +134,5 @@
     acceptedPath
   }
 
->>>>>>> 4dfc02d7
   override def name: String = "JsonJob"
 }