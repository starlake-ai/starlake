package ai.starlake.schema.generator

import ai.starlake.TestHelper

class Yml2DagTemplateLoaderSpec extends TestHelper {
<<<<<<< HEAD
  ignore
=======
>>>>>>> 54861c71
  // dag templates have been moved to their own starlake-orchestration project
  new WithSettings() {
    "Parse Jinja" should "should be able to extract template file and access all variables" ignore {
      val templates = new Yml2DagTemplateLoader().allLoadTemplates()
      for (elem <- templates) { println(elem) }
    }
  }
}<|MERGE_RESOLUTION|>--- conflicted
+++ resolved
@@ -3,10 +3,6 @@
 import ai.starlake.TestHelper
 
 class Yml2DagTemplateLoaderSpec extends TestHelper {
-<<<<<<< HEAD
-  ignore
-=======
->>>>>>> 54861c71
   // dag templates have been moved to their own starlake-orchestration project
   new WithSettings() {
     "Parse Jinja" should "should be able to extract template file and access all variables" ignore {
