--- conflicted
+++ resolved
@@ -75,27 +75,17 @@
         .get shouldEqual 0.0
     }
 
-<<<<<<< HEAD
     val reader = new XlsDomainReader(
       InputPath(getClass.getResource("/sample/SomeDomainTemplate.xls").getPath)
-=======
-    val reader = new XlsReader(
-      InputPath(File(getClass.getResource("/sample/SomeDomainTemplate.xls")).pathAsString)
->>>>>>> 00ba07f5
     )
     val domainOpt = reader.getDomain()
 
     "a complex XLS (aka JSON/XML)" should "produce the correct schema" in {
       val complexReader =
-<<<<<<< HEAD
         new XlsDomainReader(
-          InputPath(getClass.getResource("/sample/SomeComplexDomainTemplate.xls").getPath)
-=======
-        new XlsReader(
           InputPath(
             File(getClass.getResource("/sample/SomeComplexDomainTemplate.xls")).pathAsString
           )
->>>>>>> 00ba07f5
         )
       val xlsTable = complexReader.getDomain().get.tables.head
       val domainAsYaml = YamlSerializer.serialize(complexReader.getDomain().get)
