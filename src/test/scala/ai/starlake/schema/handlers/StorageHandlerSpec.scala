--- conflicted
+++ resolved
@@ -105,13 +105,8 @@
             separator = Some(";"),
             quote = Some("\""),
             escape = Some("\\"),
-<<<<<<< HEAD
-            writeStrategy = Some(WriteStrategy(`type` = WriteStrategyType.APPEND)),
+            writeStrategy = Some(WriteStrategy(`type` = Some(WriteStrategyType.APPEND))),
             directory = Some(s"${starlakeTestRoot}/incoming/DOMAIN")
-=======
-            write = Some(WriteMode.APPEND),
-            directory = Some(s"$starlakeTestRoot/incoming/DOMAIN")
->>>>>>> d2e5c432
           )
         ),
         tables = List(
