name: Build
on:
  workflow_dispatch:
  push:
    branches:
      - "!master"
  #      - '*'         # matches every branch that doesn't contain a '/'
  #      - '*/*'       # matches every branch containing a single '/'
  #      - '**'        # matches every branch
  #      - '!master'   # excludes master
  pull_request:
    types: [opened, synchronize, reopened, ready_for_review]
    branches:
      - "**"

jobs:
  test:
    runs-on: ubuntu-latest
    if: github.event.pull_request.head.repo.fork == false
    steps:
      - name: Env
        run: |
          echo "SONATYPE_USERNAME=${{ secrets.SONATYPE_USERNAME }}" >>  $GITHUB_ENV
          echo "SONATYPE_PASSWORD=${{ secrets.SONATYPE_PASSWORD }}" >>  $GITHUB_ENV
          echo "GITHUB_TOKEN=${{ secrets.GITHUB_TOKEN }}" >>  $GITHUB_ENV
          echo "REDSHIFT_DATABASE=${{ secrets.REDSHIFT_DATABASE }}" >>  $GITHUB_ENV
          echo "REDSHIFT_HOST=${{ secrets.REDSHIFT_HOST }}" >>  $GITHUB_ENV
          echo "REDSHIFT_PASSWORD=${{ secrets.REDSHIFT_PASSWORD }}" >>  $GITHUB_ENV
          echo "REDSHIFT_USER=${{ secrets.REDSHIFT_USER }}" >>  $GITHUB_ENV
          echo "REDSHIFT_ROLE=${{ secrets.REDSHIFT_ROLE }}" >>  $GITHUB_ENV
          echo "SNOWFLAKE_ACCOUNT=${{ secrets.SNOWFLAKE_ACCOUNT }}" >>  $GITHUB_ENV
          echo "SNOWFLAKE_DB=${{ secrets.SNOWFLAKE_DB }}" >>  $GITHUB_ENV
          echo "SNOWFLAKE_PASSWORD=${{ secrets.SNOWFLAKE_PASSWORD }}" >>  $GITHUB_ENV
          echo "SNOWFLAKE_USER=${{ secrets.SNOWFLAKE_USER }}" >>  $GITHUB_ENV
          echo "SNOWFLAKE_WAREHOUSE=${{ secrets.SNOWFLAKE_WAREHOUSE }}" >>  $GITHUB_ENV
          echo "AWS_ACCESS_KEY_ID=${{ secrets.AWS_ACCESS_KEY_ID }}" >>  $GITHUB_ENV
          echo "AWS_SECRET_ACCESS_KEY=${{ secrets.AWS_SECRET_ACCESS_KEY }}" >>  $GITHUB_ENV
          echo "AWS_ACCOUNT_ID=${{ secrets.AWS_ACCOUNT_ID }}" >>  $GITHUB_ENV
          echo "GCP_PROJECT=${{ secrets.GCP_PROJECT }}" >>  $GITHUB_ENV
          echo "TEMPORARY_GCS_BUCKET=${{ secrets.TEMPORARY_GCS_BUCKET }}" >>  $GITHUB_ENV

      #      - uses: actions/setup-python@v2
      #        with:
      #          python-version: '3.10'
      - uses: actions/checkout@v2
      - name: Install graphviz
        run: sudo apt-get install -y graphviz
      - name: Set up Zulu 11
        uses: actions/setup-java@v2
        with:
          distribution: "zulu" # See 'Supported distributions' for available options
          java-version: "11"
      #      - uses: vemonet/setup-spark@v1
      #        with:
      #          spark-version: '3.3.2'
      #          hadoop-version: '3'
      #      - run: spark-submit --version
      - id: "auth"
        uses: "google-github-actions/auth@v1"
        with:
          credentials_json: "${{ secrets.GCP_SERVICE_ACCOUNT }}"
      - name: Use gcloud CLI
        if: ${{ github.event_name != 'pull_request' || github.event.action == 'ready_for_review' }}
        run: gcloud info
      - name: Run tests(config)  & Coverage Report On Push
        if: ${{ github.event_name != 'pull_request' || github.event.action == 'ready_for_review' }}
        run: SBT_OPTS="-Xss4M -Xms1g -Xmx4g" sbt ++2.13.14! coverage "testOnly ai.starlake.config.*" coverageReport
      - name: Run tests(extract)  & Coverage Report On Push
        if: ${{ github.event_name != 'pull_request' || github.event.action == 'ready_for_review' }}
        run: SBT_OPTS="-Xss4M -Xms1g -Xmx4g" sbt ++2.13.14! coverage "testOnly ai.starlake.extract.*" coverageReport
      - name: Run tests(integration.extract)  & Coverage Report On Push
        if: ${{ github.event_name != 'pull_request' }}
        run: SBT_OPTS="-Xss4M -Xms1g -Xmx4g" SL_SPARK_BIGQUERY_MATERIALIZATION_DATASET=SL_BQ_TEST_DS SL_ACCESS_POLICIES_PROJECT_ID=${{ env.GCP_PROJECT }} TEMPORARY_GCS_BUCKET=${{ env.TEMPORARY_GCS_BUCKET }} SL_REMOTE_TEST=true RELEASE_SONATYPE=false GITHUB_TOKEN=${{ env.GITHUB_TOKEN }} SONATYPE_USERNAME=${{ env.SONATYPE_USERNAME }} SONATYPE_PASSWORD=${{ env.SONATYPE_PASSWORD }} sbt ++2.13.14! coverage "testOnly ai.starlake.integration.extract.*" coverageReport
      - name: Run tests(integration.load)  & Coverage Report On Push
        if: ${{ github.event_name != 'pull_request' }}
        run: SBT_OPTS="-Xss4M -Xms1g -Xmx4g" SL_SPARK_BIGQUERY_MATERIALIZATION_DATASET=SL_BQ_TEST_DS SL_ACCESS_POLICIES_PROJECT_ID=${{ env.GCP_PROJECT }} TEMPORARY_GCS_BUCKET=${{ env.TEMPORARY_GCS_BUCKET }} SL_REMOTE_TEST=true RELEASE_SONATYPE=false GITHUB_TOKEN=${{ env.GITHUB_TOKEN }} SONATYPE_USERNAME=${{ env.SONATYPE_USERNAME }} SONATYPE_PASSWORD=${{ env.SONATYPE_PASSWORD }} sbt ++2.13.14! coverage "testOnly ai.starlake.integration.load.*" coverageReport
      - name: Run tests(integration.starbake)  & Coverage Report On Push
        if: ${{ github.event_name != 'pull_request' || github.event.action == 'ready_for_review' }}
        run: SBT_OPTS="-Xss4M -Xms1g -Xmx4g" SL_SPARK_BIGQUERY_MATERIALIZATION_DATASET=SL_BQ_TEST_DS SL_ACCESS_POLICIES_PROJECT_ID=${{ env.GCP_PROJECT }} TEMPORARY_GCS_BUCKET=${{ env.TEMPORARY_GCS_BUCKET }} SL_REMOTE_TEST=true RELEASE_SONATYPE=false GITHUB_TOKEN=${{ env.GITHUB_TOKEN }} SONATYPE_USERNAME=${{ env.SONATYPE_USERNAME }} SONATYPE_PASSWORD=${{ env.SONATYPE_PASSWORD }} sbt ++2.13.14! coverage "testOnly ai.starlake.integration.starbake.*" coverageReport
      - name: Run tests(integration.transform)  & Coverage Report On Push
        if: ${{ github.event_name != 'pull_request' }}
        run: SBT_OPTS="-Xss4M -Xms1g -Xmx4g" SL_SPARK_BIGQUERY_MATERIALIZATION_DATASET=SL_BQ_TEST_DS SL_ACCESS_POLICIES_PROJECT_ID=${{ env.GCP_PROJECT }} TEMPORARY_GCS_BUCKET=${{ env.TEMPORARY_GCS_BUCKET }} SL_REMOTE_TEST=true RELEASE_SONATYPE=false GITHUB_TOKEN=${{ env.GITHUB_TOKEN }} SONATYPE_USERNAME=${{ env.SONATYPE_USERNAME }} SONATYPE_PASSWORD=${{ env.SONATYPE_PASSWORD }} sbt ++2.13.14! coverage "testOnly ai.starlake.integration.transform.*" coverageReport
      - name: Run tests(integration.utils)  & Coverage Report On Push
        if: ${{ github.event_name != 'pull_request' }}
        run: SBT_OPTS="-Xss4M -Xms1g -Xmx4g" SL_SPARK_BIGQUERY_MATERIALIZATION_DATASET=SL_BQ_TEST_DS SL_ACCESS_POLICIES_PROJECT_ID=${{ env.GCP_PROJECT }} TEMPORARY_GCS_BUCKET=${{ env.TEMPORARY_GCS_BUCKET }} SL_REMOTE_TEST=true RELEASE_SONATYPE=false GITHUB_TOKEN=${{ env.GITHUB_TOKEN }} SONATYPE_USERNAME=${{ env.SONATYPE_USERNAME }} SONATYPE_PASSWORD=${{ env.SONATYPE_PASSWORD }} sbt ++2.13.14! coverage "testOnly ai.starlake.integration.utils.*" coverageReport
      - name: Run tests(job.boostrap)  & Coverage Report On Push
        if: ${{ github.event_name != 'pull_request' || github.event.action == 'ready_for_review' }}
        run: SBT_OPTS="-Xss4M -Xms1g -Xmx4g" sbt ++2.13.14! coverage "testOnly ai.starlake.job.bootstrap.*" coverageReport
      - name: Run tests(job.connections)  & Coverage Report On Push
        if: ${{ github.event_name != 'pull_request' || github.event.action == 'ready_for_review' }}
        run: SBT_OPTS="-Xss4M -Xms1g -Xmx4g" sbt ++2.13.14! coverage "testOnly ai.starlake.job.connections.*" coverageReport
      - name: Run tests(job.convert)  & Coverage Report On Push
        if: ${{ github.event_name != 'pull_request' || github.event.action == 'ready_for_review' }}
        run: SBT_OPTS="-Xss4M -Xms1g -Xmx4g" sbt ++2.13.14! coverage "testOnly ai.starlake.job.convert.*" coverageReport
      - name: Run tests(job.infer)  & Coverage Report On Push
        if: ${{ github.event_name != 'pull_request' || github.event.action == 'ready_for_review' }}
        run: SBT_OPTS="-Xss4M -Xms1g -Xmx4g"  sbt ++2.13.14! coverage "testOnly ai.starlake.job.infer.*" coverageReport
      - name: Run tests(job.ingest)  & Coverage Report On Push
        if: ${{ github.event_name != 'pull_request' || github.event.action == 'ready_for_review' }}
        run: SBT_OPTS="-Xss4M -Xms1g -Xmx4g" sbt ++2.13.14! coverage "testOnly ai.starlake.job.ingest.*" coverageReport
      - name: Run tests(job.kafka)  & Coverage Report On Push
        if: ${{ github.event_name != 'pull_request' || github.event.action == 'ready_for_review' }}
        run: SBT_OPTS="-Xss4M -Xms1g -Xmx4g" sbt ++2.13.14! coverage "testOnly ai.starlake.job.kafka.*" coverageReport
      - name: Run tests(job.load)  & Coverage Report On Push
        if: ${{ github.event_name != 'pull_request' || github.event.action == 'ready_for_review' }}
        run: SBT_OPTS="-Xss4M -Xms1g -Xmx4g" sbt ++2.13.14! coverage "testOnly ai.starlake.job.load.*" coverageReport
      - name: Run tests(job.metrics)  & Coverage Report On Push
        if: ${{ github.event_name != 'pull_request' || github.event.action == 'ready_for_review' }}
        run: SBT_OPTS="-Xss4M -Xms1g -Xmx4g" sbt ++2.13.14! coverage "testOnly ai.starlake.job.metrics.*" coverageReport
      - name: Run tests(job.sink)  & Coverage Report On Push
        if: ${{ github.event_name != 'pull_request' || github.event.action == 'ready_for_review' }}
        run: SBT_OPTS="-Xss4M -Xms1g -Xmx4g" sbt ++2.13.14! coverage "testOnly ai.starlake.job.sink.*" coverageReport
      - name: Run tests(job.strategies)  & Coverage Report On Push
        if: ${{ github.event_name != 'pull_request' || github.event.action == 'ready_for_review' }}
        run: SBT_OPTS="-Xss4M -Xms1g -Xmx4g" sbt ++2.13.14! coverage "testOnly ai.starlake.job.strategies.*" coverageReport
      - name: Run tests(job.transform)  & Coverage Report On Push
        if: ${{ github.event_name != 'pull_request' || github.event.action == 'ready_for_review' }}
        run: SBT_OPTS="-Xss4M -Xms1g -Xmx4g" sbt ++2.13.14! coverage "testOnly ai.starlake.job.transform*" coverageReport
      - name: Run tests(privacy)  & Coverage Report On Push
        if: ${{ github.event_name != 'pull_request' || github.event.action == 'ready_for_review' }}
        run: SBT_OPTS="-Xss4M -Xms1g -Xmx4g" sbt ++2.13.14! coverage "testOnly ai.starlake.privacy.*" coverageReport
      - name: Run tests(schema)  & Coverage Report On Push
        if: ${{ github.event_name != 'pull_request' || github.event.action == 'ready_for_review' }}
        run: SBT_OPTS="-Xss4M -Xms1g -Xmx4g" sbt ++2.13.14! coverage "testOnly ai.starlake.schema.*" coverageReport
      - name: Run tests(serve)  & Coverage Report On Push
        if: ${{ github.event_name != 'pull_request'  || github.event.action == 'ready_for_review'}}
        run: SBT_OPTS="-Xss4M -Xms1g -Xmx4g" sbt ++2.13.14! coverage "testOnly ai.starlake.serve.*" coverageReport
      - name: Run tests(sql)  & Coverage Report On Push
        if: ${{ github.event_name != 'pull_request' || github.event.action == 'ready_for_review' }}
        run: SBT_OPTS="-Xss4M -Xms1g -Xmx4g" sbt ++2.13.14! coverage "testOnly ai.starlake.sql.*" coverageReport
      - name: Run tests(udf)  & Coverage Report On Push
        if: ${{ github.event_name != 'pull_request' || github.event.action == 'ready_for_review' }}
        run: SBT_OPTS="-Xss4M -Xms1g -Xmx4g" sbt ++2.13.14! coverage "testOnly ai.starlake.udf.*" coverageReport
      - name: Run tests(utils)  & Coverage Report On Push
        if: ${{ github.event_name != 'pull_request' || github.event.action == 'ready_for_review' }}
        run: SBT_OPTS="-Xss4M -Xms1g -Xmx4g" sbt ++2.13.14! coverage "testOnly ai.starlake.utils.*" coverageReport
      - name: Run tests(workflow)  & Coverage Report On Push
        if: ${{ github.event_name != 'pull_request' || github.event.action == 'ready_for_review' }}
<<<<<<< HEAD
        run: SBT_OPTS="-Xss4M -Xms1g -Xmx4g" SL_SPARK_BIGQUERY_MATERIALIZATION_DATASET=SL_BQ_TEST_DS SL_ACCESS_POLICIES_PROJECT_ID=${{ env.GCP_PROJECT }} TEMPORARY_GCS_BUCKET=${{ env.TEMPORARY_GCS_BUCKET }} SL_REMOTE_TEST=true RELEASE_SONATYPE=false GITHUB_TOKEN=${{ env.GITHUB_TOKEN }} SONATYPE_USERNAME=${{ env.SONATYPE_USERNAME }} SONATYPE_PASSWORD=${{ env.SONATYPE_PASSWORD }} sbt ++2.13.14! coverage "testOnly ai.starlake.workflow.*" coverageReport
=======
        run: SBT_OPTS="-Xss4M -Xms1g -Xmx4g" sbt ++2.13.14! coverage "testOnly ai.starlake.workflow.*" coverageReport
>>>>>>> 656c70e8

      - name: Upload coverage to Codecov
        if: ${{ github.event_name != 'pull_request' }}
        uses: codecov/codecov-action@v1
        with:
          file: target/scala-2.13/scoverage-report/scoverage.xml
          flags: unittests
          fail_ci_if_error: true
          verbose: true
  lint:
    runs-on: ubuntu-latest
    steps:
      - uses: actions/checkout@v2
      - name: Set up Zulu 11
        uses: actions/setup-java@v2
        with:
          distribution: "zulu" # See 'Supported distributions' for available options
          java-version: "11"
      - name: Formatting
        run: sbt scalafmtSbtCheck scalafmtCheck test:scalafmtCheck
  docker:
    if: ${{github.event.pull_request.head.repo.fork == false}}
    needs: test
    name: Test Docker Image
    runs-on: ubuntu-latest
    strategy:
      fail-fast: false
    steps:
      - name: Checkout
        id: vcs
        uses: actions/checkout@v4

      - name: Env
        run: |
          cat .versions >> $GITHUB_ENV
          source .versions
          FIRST_LINE=$(head -n 1 version.sbt)
          SL_VERSION=$(echo "$FIRST_LINE" | sed -E 's/.*version := "([0-9]+\.[0-9]+\.?.*)"/\1/')
          echo "SL_VERSION=${SL_VERSION}" >> $GITHUB_ENV
          SL_MAJOR_MINOR_VERSION=$(echo "${SL_VERSION}" | cut -d'.' -f1-2)
          echo "SL_MAJOR_MINOR_VERSION=${SL_MAJOR_MINOR_VERSION}" >> $GITHUB_ENV
          REGISTRY_IMAGE=starlakeai/starlake
          echo "REGISTRY_IMAGE=${REGISTRY_IMAGE}" >> $GITHUB_ENV
          REGISTRY_IMAGE_LATEST=${REGISTRY_IMAGE}:${SL_VERSION:-latest}
          echo "REGISTRY_IMAGE_LATEST=${REGISTRY_IMAGE_LATEST}" >> $GITHUB_ENV

      - name: Prepare
        run: |
<<<<<<< HEAD
          ./scripts/docker-prepare.sh
=======
          ./scripts/docker-prepare.sh -b
>>>>>>> 656c70e8

      - name: Docker meta
        id: meta
        uses: docker/metadata-action@v5
        with:
          images: ${{ env.REGISTRY_IMAGE }}
          labels: |
            org.opencontainers.image.vendor=starlakeai
            org.opencontainers.image.licenses=Apache-2.0
            org.opencontainers.image.title=starlakeai/starlake
            org.opencontainers.image.description="A declarative text based tool that enables analysts and engineers to extract, load, transform and orchestrate their data pipelines."
            org.opencontainers.image.url=https://starlake.ai
          # generate Docker tags based on the following events/attributes
          tags: |
            type=schedule
            type=semver,pattern={{version}}
            type=semver,pattern={{major}}.{{minor}}
            type=semver,pattern={{major}}
      #            type=sha
<<<<<<< HEAD
=======

>>>>>>> 656c70e8
      - name: Set up QEMU
        uses: docker/setup-qemu-action@v3

      - name: Set up Docker Buildx
        uses: docker/setup-buildx-action@v3

      - name: Build and export to Docker
<<<<<<< HEAD
        if: ${{ github.event_name != 'pull_request' || github.event.action == 'ready_for_review'}}
=======
>>>>>>> 656c70e8
        uses: docker/build-push-action@v6
        with:
          context: "./distrib/docker"
          pull: true
          load: true
          tags: ${{ steps.meta.outputs.tags }},${{ env.REGISTRY_IMAGE_LATEST }}
          labels: ${{ steps.meta.outputs.labels }}
          build-args: |
            BUILD_DATE=${{ env.BUILD_DATE }}
            VCS_REF=${{ steps.vcs.outputs.commit }}
            SL_VERSION=${{ env.SL_VERSION }}

      - name: Inspect image
        run: |
          docker image inspect --format='{{json .Config.Labels}}' ${{ env.REGISTRY_IMAGE_LATEST }}

      - name: Test
        run: |
          docker run --rm ${{ env.REGISTRY_IMAGE_LATEST }} help
  docker-fork:
    if: ${{github.event.pull_request.head.repo.fork == true}}
    name: Test Docker Image
    runs-on: ubuntu-latest
    strategy:
      fail-fast: false
    steps:
      - name: Checkout
        id: vcs
        if: ${{ github.event_name != 'pull_request' || github.event.action == 'ready_for_review' }}
        uses: actions/checkout@v4

      - name: Env
        if: ${{ github.event_name != 'pull_request' || github.event.action == 'ready_for_review' }}
        run: |
          cat .versions >> $GITHUB_ENV
          source .versions
          FIRST_LINE=$(head -n 1 version.sbt)
          SL_VERSION=$(echo "$FIRST_LINE" | sed -E 's/.*version := "([0-9]+\.[0-9]+\.?.*)"/\1/')
          echo "SL_VERSION=${SL_VERSION}" >> $GITHUB_ENV
          SL_MAJOR_MINOR_VERSION=$(echo "${SL_VERSION}" | cut -d'.' -f1-2)
          echo "SL_MAJOR_MINOR_VERSION=${SL_MAJOR_MINOR_VERSION}" >> $GITHUB_ENV
          REGISTRY_IMAGE=starlakeai/starlake
          echo "REGISTRY_IMAGE=${REGISTRY_IMAGE}" >> $GITHUB_ENV
          REGISTRY_IMAGE_LATEST=${REGISTRY_IMAGE}:${SL_VERSION:-latest}
          echo "REGISTRY_IMAGE_LATEST=${REGISTRY_IMAGE_LATEST}" >> $GITHUB_ENV

      - name: Prepare
        if: ${{ github.event_name != 'pull_request' || github.event.action == 'ready_for_review' }}
        run: |
          ./scripts/docker-prepare.sh

      - name: Set up QEMU
        if: ${{ github.event_name != 'pull_request' || github.event.action == 'ready_for_review' }}
        uses: docker/setup-qemu-action@v3

      - name: Set up Docker Buildx
        if: ${{ github.event_name != 'pull_request' || github.event.action == 'ready_for_review' }}
        uses: docker/setup-buildx-action@v3

      - name: Build and export to Docker
        if: ${{ github.event_name != 'pull_request' || github.event.action == 'ready_for_review' }}
        uses: docker/build-push-action@v6
        with:
          context: "./distrib/docker"
          pull: true
          load: true
          tags: ${{ steps.meta.outputs.tags }},${{ env.REGISTRY_IMAGE_LATEST }}
          labels: ${{ steps.meta.outputs.labels }}
          build-args: |
            BUILD_DATE=${{ env.BUILD_DATE }}
            VCS_REF=${{ steps.vcs.outputs.commit }}
            SL_VERSION=${{ env.SL_VERSION }}

      - name: Inspect image
        if: ${{ github.event_name != 'pull_request' || github.event.action == 'ready_for_review'}}
        run: |
          docker image inspect --format='{{json .Config.Labels}}' ${{ env.REGISTRY_IMAGE_LATEST }}

      - name: Test
        if: ${{ github.event_name != 'pull_request' || github.event.action == 'ready_for_review'}}
        run: |
          docker run --rm ${{ env.REGISTRY_IMAGE_LATEST }} help<|MERGE_RESOLUTION|>--- conflicted
+++ resolved
@@ -16,7 +16,6 @@
 jobs:
   test:
     runs-on: ubuntu-latest
-    if: github.event.pull_request.head.repo.fork == false
     steps:
       - name: Env
         run: |
@@ -69,19 +68,19 @@
         if: ${{ github.event_name != 'pull_request' || github.event.action == 'ready_for_review' }}
         run: SBT_OPTS="-Xss4M -Xms1g -Xmx4g" sbt ++2.13.14! coverage "testOnly ai.starlake.extract.*" coverageReport
       - name: Run tests(integration.extract)  & Coverage Report On Push
-        if: ${{ github.event_name != 'pull_request' }}
+        if: ${{ github.event_name != 'pull_request' && github.event.pull_request.head.repo.fork == false }}
         run: SBT_OPTS="-Xss4M -Xms1g -Xmx4g" SL_SPARK_BIGQUERY_MATERIALIZATION_DATASET=SL_BQ_TEST_DS SL_ACCESS_POLICIES_PROJECT_ID=${{ env.GCP_PROJECT }} TEMPORARY_GCS_BUCKET=${{ env.TEMPORARY_GCS_BUCKET }} SL_REMOTE_TEST=true RELEASE_SONATYPE=false GITHUB_TOKEN=${{ env.GITHUB_TOKEN }} SONATYPE_USERNAME=${{ env.SONATYPE_USERNAME }} SONATYPE_PASSWORD=${{ env.SONATYPE_PASSWORD }} sbt ++2.13.14! coverage "testOnly ai.starlake.integration.extract.*" coverageReport
       - name: Run tests(integration.load)  & Coverage Report On Push
-        if: ${{ github.event_name != 'pull_request' }}
+        if: ${{ github.event_name != 'pull_request' && github.event.pull_request.head.repo.fork == false }}
         run: SBT_OPTS="-Xss4M -Xms1g -Xmx4g" SL_SPARK_BIGQUERY_MATERIALIZATION_DATASET=SL_BQ_TEST_DS SL_ACCESS_POLICIES_PROJECT_ID=${{ env.GCP_PROJECT }} TEMPORARY_GCS_BUCKET=${{ env.TEMPORARY_GCS_BUCKET }} SL_REMOTE_TEST=true RELEASE_SONATYPE=false GITHUB_TOKEN=${{ env.GITHUB_TOKEN }} SONATYPE_USERNAME=${{ env.SONATYPE_USERNAME }} SONATYPE_PASSWORD=${{ env.SONATYPE_PASSWORD }} sbt ++2.13.14! coverage "testOnly ai.starlake.integration.load.*" coverageReport
       - name: Run tests(integration.starbake)  & Coverage Report On Push
-        if: ${{ github.event_name != 'pull_request' || github.event.action == 'ready_for_review' }}
+        if: ${{ (github.event_name != 'pull_request' || github.event.action == 'ready_for_review') && github.event.pull_request.head.repo.fork == false }}
         run: SBT_OPTS="-Xss4M -Xms1g -Xmx4g" SL_SPARK_BIGQUERY_MATERIALIZATION_DATASET=SL_BQ_TEST_DS SL_ACCESS_POLICIES_PROJECT_ID=${{ env.GCP_PROJECT }} TEMPORARY_GCS_BUCKET=${{ env.TEMPORARY_GCS_BUCKET }} SL_REMOTE_TEST=true RELEASE_SONATYPE=false GITHUB_TOKEN=${{ env.GITHUB_TOKEN }} SONATYPE_USERNAME=${{ env.SONATYPE_USERNAME }} SONATYPE_PASSWORD=${{ env.SONATYPE_PASSWORD }} sbt ++2.13.14! coverage "testOnly ai.starlake.integration.starbake.*" coverageReport
       - name: Run tests(integration.transform)  & Coverage Report On Push
-        if: ${{ github.event_name != 'pull_request' }}
+        if: ${{ github.event_name != 'pull_request' && github.event.pull_request.head.repo.fork == false }}
         run: SBT_OPTS="-Xss4M -Xms1g -Xmx4g" SL_SPARK_BIGQUERY_MATERIALIZATION_DATASET=SL_BQ_TEST_DS SL_ACCESS_POLICIES_PROJECT_ID=${{ env.GCP_PROJECT }} TEMPORARY_GCS_BUCKET=${{ env.TEMPORARY_GCS_BUCKET }} SL_REMOTE_TEST=true RELEASE_SONATYPE=false GITHUB_TOKEN=${{ env.GITHUB_TOKEN }} SONATYPE_USERNAME=${{ env.SONATYPE_USERNAME }} SONATYPE_PASSWORD=${{ env.SONATYPE_PASSWORD }} sbt ++2.13.14! coverage "testOnly ai.starlake.integration.transform.*" coverageReport
       - name: Run tests(integration.utils)  & Coverage Report On Push
-        if: ${{ github.event_name != 'pull_request' }}
+        if: ${{ github.event_name != 'pull_request' && github.event.pull_request.head.repo.fork == false }}
         run: SBT_OPTS="-Xss4M -Xms1g -Xmx4g" SL_SPARK_BIGQUERY_MATERIALIZATION_DATASET=SL_BQ_TEST_DS SL_ACCESS_POLICIES_PROJECT_ID=${{ env.GCP_PROJECT }} TEMPORARY_GCS_BUCKET=${{ env.TEMPORARY_GCS_BUCKET }} SL_REMOTE_TEST=true RELEASE_SONATYPE=false GITHUB_TOKEN=${{ env.GITHUB_TOKEN }} SONATYPE_USERNAME=${{ env.SONATYPE_USERNAME }} SONATYPE_PASSWORD=${{ env.SONATYPE_PASSWORD }} sbt ++2.13.14! coverage "testOnly ai.starlake.integration.utils.*" coverageReport
       - name: Run tests(job.boostrap)  & Coverage Report On Push
         if: ${{ github.event_name != 'pull_request' || github.event.action == 'ready_for_review' }}
@@ -136,11 +135,7 @@
         run: SBT_OPTS="-Xss4M -Xms1g -Xmx4g" sbt ++2.13.14! coverage "testOnly ai.starlake.utils.*" coverageReport
       - name: Run tests(workflow)  & Coverage Report On Push
         if: ${{ github.event_name != 'pull_request' || github.event.action == 'ready_for_review' }}
-<<<<<<< HEAD
-        run: SBT_OPTS="-Xss4M -Xms1g -Xmx4g" SL_SPARK_BIGQUERY_MATERIALIZATION_DATASET=SL_BQ_TEST_DS SL_ACCESS_POLICIES_PROJECT_ID=${{ env.GCP_PROJECT }} TEMPORARY_GCS_BUCKET=${{ env.TEMPORARY_GCS_BUCKET }} SL_REMOTE_TEST=true RELEASE_SONATYPE=false GITHUB_TOKEN=${{ env.GITHUB_TOKEN }} SONATYPE_USERNAME=${{ env.SONATYPE_USERNAME }} SONATYPE_PASSWORD=${{ env.SONATYPE_PASSWORD }} sbt ++2.13.14! coverage "testOnly ai.starlake.workflow.*" coverageReport
-=======
         run: SBT_OPTS="-Xss4M -Xms1g -Xmx4g" sbt ++2.13.14! coverage "testOnly ai.starlake.workflow.*" coverageReport
->>>>>>> 656c70e8
 
       - name: Upload coverage to Codecov
         if: ${{ github.event_name != 'pull_request' }}
@@ -162,7 +157,6 @@
       - name: Formatting
         run: sbt scalafmtSbtCheck scalafmtCheck test:scalafmtCheck
   docker:
-    if: ${{github.event.pull_request.head.repo.fork == false}}
     needs: test
     name: Test Docker Image
     runs-on: ubuntu-latest
@@ -189,11 +183,7 @@
 
       - name: Prepare
         run: |
-<<<<<<< HEAD
-          ./scripts/docker-prepare.sh
-=======
           ./scripts/docker-prepare.sh -b
->>>>>>> 656c70e8
 
       - name: Docker meta
         id: meta
@@ -213,10 +203,6 @@
             type=semver,pattern={{major}}.{{minor}}
             type=semver,pattern={{major}}
       #            type=sha
-<<<<<<< HEAD
-=======
-
->>>>>>> 656c70e8
       - name: Set up QEMU
         uses: docker/setup-qemu-action@v3
 
@@ -224,10 +210,6 @@
         uses: docker/setup-buildx-action@v3
 
       - name: Build and export to Docker
-<<<<<<< HEAD
-        if: ${{ github.event_name != 'pull_request' || github.event.action == 'ready_for_review'}}
-=======
->>>>>>> 656c70e8
         uses: docker/build-push-action@v6
         with:
           context: "./distrib/docker"
@@ -246,67 +228,4 @@
 
       - name: Test
         run: |
-          docker run --rm ${{ env.REGISTRY_IMAGE_LATEST }} help
-  docker-fork:
-    if: ${{github.event.pull_request.head.repo.fork == true}}
-    name: Test Docker Image
-    runs-on: ubuntu-latest
-    strategy:
-      fail-fast: false
-    steps:
-      - name: Checkout
-        id: vcs
-        if: ${{ github.event_name != 'pull_request' || github.event.action == 'ready_for_review' }}
-        uses: actions/checkout@v4
-
-      - name: Env
-        if: ${{ github.event_name != 'pull_request' || github.event.action == 'ready_for_review' }}
-        run: |
-          cat .versions >> $GITHUB_ENV
-          source .versions
-          FIRST_LINE=$(head -n 1 version.sbt)
-          SL_VERSION=$(echo "$FIRST_LINE" | sed -E 's/.*version := "([0-9]+\.[0-9]+\.?.*)"/\1/')
-          echo "SL_VERSION=${SL_VERSION}" >> $GITHUB_ENV
-          SL_MAJOR_MINOR_VERSION=$(echo "${SL_VERSION}" | cut -d'.' -f1-2)
-          echo "SL_MAJOR_MINOR_VERSION=${SL_MAJOR_MINOR_VERSION}" >> $GITHUB_ENV
-          REGISTRY_IMAGE=starlakeai/starlake
-          echo "REGISTRY_IMAGE=${REGISTRY_IMAGE}" >> $GITHUB_ENV
-          REGISTRY_IMAGE_LATEST=${REGISTRY_IMAGE}:${SL_VERSION:-latest}
-          echo "REGISTRY_IMAGE_LATEST=${REGISTRY_IMAGE_LATEST}" >> $GITHUB_ENV
-
-      - name: Prepare
-        if: ${{ github.event_name != 'pull_request' || github.event.action == 'ready_for_review' }}
-        run: |
-          ./scripts/docker-prepare.sh
-
-      - name: Set up QEMU
-        if: ${{ github.event_name != 'pull_request' || github.event.action == 'ready_for_review' }}
-        uses: docker/setup-qemu-action@v3
-
-      - name: Set up Docker Buildx
-        if: ${{ github.event_name != 'pull_request' || github.event.action == 'ready_for_review' }}
-        uses: docker/setup-buildx-action@v3
-
-      - name: Build and export to Docker
-        if: ${{ github.event_name != 'pull_request' || github.event.action == 'ready_for_review' }}
-        uses: docker/build-push-action@v6
-        with:
-          context: "./distrib/docker"
-          pull: true
-          load: true
-          tags: ${{ steps.meta.outputs.tags }},${{ env.REGISTRY_IMAGE_LATEST }}
-          labels: ${{ steps.meta.outputs.labels }}
-          build-args: |
-            BUILD_DATE=${{ env.BUILD_DATE }}
-            VCS_REF=${{ steps.vcs.outputs.commit }}
-            SL_VERSION=${{ env.SL_VERSION }}
-
-      - name: Inspect image
-        if: ${{ github.event_name != 'pull_request' || github.event.action == 'ready_for_review'}}
-        run: |
-          docker image inspect --format='{{json .Config.Labels}}' ${{ env.REGISTRY_IMAGE_LATEST }}
-
-      - name: Test
-        if: ${{ github.event_name != 'pull_request' || github.event.action == 'ready_for_review'}}
-        run: |
           docker run --rm ${{ env.REGISTRY_IMAGE_LATEST }} help