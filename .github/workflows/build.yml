--- conflicted
+++ resolved
@@ -135,11 +135,7 @@
         run: SBT_OPTS="-Xss4M -Xms1g -Xmx4g" sbt ++2.13.14! coverage "testOnly ai.starlake.utils.*" coverageReport
       - name: Run tests(workflow)  & Coverage Report On Push
         if: ${{ github.event_name != 'pull_request' || github.event.action == 'ready_for_review' }}
-<<<<<<< HEAD
-        run: SBT_OPTS="-Xss4M -Xms1g -Xmx4g" SL_SPARK_BIGQUERY_MATERIALIZATION_DATASET=SL_BQ_TEST_DS SL_ACCESS_POLICIES_PROJECT_ID=${{ env.GCP_PROJECT }} TEMPORARY_GCS_BUCKET=${{ env.TEMPORARY_GCS_BUCKET }} SL_REMOTE_TEST=true RELEASE_SONATYPE=false GITHUB_TOKEN=${{ env.GITHUB_TOKEN }} SONATYPE_USERNAME=${{ env.SONATYPE_USERNAME }} SONATYPE_PASSWORD=${{ env.SONATYPE_PASSWORD }} sbt ++2.13.14! coverage "testOnly ai.starlake.workflow.*" coverageReport
-=======
         run: SBT_OPTS="-Xss4M -Xms1g -Xmx4g" sbt ++2.13.14! coverage "testOnly ai.starlake.workflow.*" coverageReport
->>>>>>> 3b45ca42
 
       - name: Upload coverage to Codecov
         if: ${{ github.event_name != 'pull_request' }}
@@ -212,10 +208,7 @@
             type=semver,pattern={{major}}.{{minor}}
             type=semver,pattern={{major}}
       #            type=sha
-<<<<<<< HEAD
-=======
-
->>>>>>> 3b45ca42
+
       - name: Set up QEMU
         if: ${{ github.event_name != 'pull_request' || github.event.action == 'ready_for_review' }}
         uses: docker/setup-qemu-action@v3
