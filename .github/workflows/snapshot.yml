name: Snapshot
# Run workflow whenever a pull_request_target has been closed to the `master` and `branch-*` branches
on:
  workflow_dispatch:
  pull_request_target:
    types: [closed]
    branches:
      - master
      - branch-*

jobs:
  snapshot:
    runs-on: ubuntu-latest
    steps:
      - name: Env
        run: |
          echo "SONATYPE_USERNAME=${{ secrets.SONATYPE_USERNAME }}" >>  $GITHUB_ENV
          echo "SONATYPE_PASSWORD=${{ secrets.SONATYPE_PASSWORD }}" >>  $GITHUB_ENV
          echo "GITHUB_TOKEN=${{ secrets.GITHUB_TOKEN }}" >>  $GITHUB_ENV
          echo "REDSHIFT_DATABASE=${{ secrets.REDSHIFT_DATABASE }}" >>  $GITHUB_ENV
          echo "REDSHIFT_HOST=${{ secrets.REDSHIFT_HOST }}" >>  $GITHUB_ENV
          echo "REDSHIFT_PASSWORD=${{ secrets.REDSHIFT_PASSWORD }}" >>  $GITHUB_ENV
          echo "REDSHIFT_USER=${{ secrets.REDSHIFT_USER }}" >>  $GITHUB_ENV
          echo "REDSHIFT_ROLE=${{ secrets.REDSHIFT_ROLE }}" >>  $GITHUB_ENV
          echo "SNOWFLAKE_ACCOUNT=${{ secrets.SNOWFLAKE_ACCOUNT }}" >>  $GITHUB_ENV
          echo "SNOWFLAKE_DB=${{ secrets.SNOWFLAKE_DB }}" >>  $GITHUB_ENV
          echo "SNOWFLAKE_PASSWORD=${{ secrets.SNOWFLAKE_PASSWORD }}" >>  $GITHUB_ENV
          echo "SNOWFLAKE_USER=${{ secrets.SNOWFLAKE_USER }}" >>  $GITHUB_ENV
          echo "SNOWFLAKE_WAREHOUSE=${{ secrets.SNOWFLAKE_WAREHOUSE }}" >>  $GITHUB_ENV
          echo "AWS_ACCESS_KEY_ID=${{ secrets.AWS_ACCESS_KEY_ID }}" >>  $GITHUB_ENV
          echo "AWS_SECRET_ACCESS_KEY=${{ secrets.AWS_SECRET_ACCESS_KEY }}" >>  $GITHUB_ENV
          echo "AWS_ACCOUNT_ID=${{ secrets.AWS_ACCOUNT_ID }}" >>  $GITHUB_ENV
          echo "GCP_PROJECT=${{ secrets.GCP_PROJECT }}" >>  $GITHUB_ENV
          echo "TEMPORARY_GCS_BUCKET=${{ secrets.TEMPORARY_GCS_BUCKET }}" >>  $GITHUB_ENV
      - uses: smartsquaregmbh/delete-old-packages@v0.3.1
        with:
          version-pattern: "^\\d+\\.\\d+\\.\\d+-SNAPSHOT$" # Remove all previous SNAPSHOT versions
          keep: 0
          names: |
            ai.starlake.starlake-core_2.12
      - uses: actions/checkout@v2
      - name: Install graphviz
        run: sudo apt-get install -y graphviz
      - name: Set up Zulu 11
        uses: actions/setup-java@v2
        with:
          distribution: "zulu" # See 'Supported distributions' for available options
          java-version: "11"
      - id: "auth"
        uses: "google-github-actions/auth@v1"
        with:
          credentials_json: "${{ secrets.GCP_SERVICE_ACCOUNT }}"
          cleanup_credentials: false
      - name: "Set up Cloud SDK"
        uses: "google-github-actions/setup-gcloud@v1"
      - name: Use gcloud CLI
        run: gcloud info
      - name: Run tests(schema)
        run: SBT_OPTS="-Xss4M -Xms1g -Xmx4g" SL_SPARK_NO_CATALOG=true SL_SPARK_BIGQUERY_MATERIALIZATION_DATASET=SL_BQ_TEST_DS SL_ACCESS_POLICIES_PROJECT_ID=${{ env.GCP_PROJECT }} TEMPORARY_GCS_BUCKET=${{ env.TEMPORARY_GCS_BUCKET }} SL_REMOTE_TEST=true RELEASE_SONATYPE=true GITHUB_TOKEN=${{ env.GITHUB_TOKEN }} SONATYPE_USERNAME=${{ env.SONATYPE_USERNAME }} SONATYPE_PASSWORD=${{ env.SONATYPE_PASSWORD }} sbt ++2.13 "testOnly ai.starlake.schema.*"
      - name: Run tests(job.load)
        run: SBT_OPTS="-Xss4M -Xms1g -Xmx4g" SL_SPARK_NO_CATALOG=true SL_SPARK_BIGQUERY_MATERIALIZATION_DATASET=SL_BQ_TEST_DS SL_ACCESS_POLICIES_PROJECT_ID=${{ env.GCP_PROJECT }} TEMPORARY_GCS_BUCKET=${{ env.TEMPORARY_GCS_BUCKET }} SL_REMOTE_TEST=true RELEASE_SONATYPE=true GITHUB_TOKEN=${{ env.GITHUB_TOKEN }} SONATYPE_USERNAME=${{ env.SONATYPE_USERNAME }} SONATYPE_PASSWORD=${{ env.SONATYPE_PASSWORD }} sbt ++2.13 "testOnly ai.starlake.job.load.*"
      - name: Run tests(job.metrics)
        run: SBT_OPTS="-Xss4M -Xms1g -Xmx4g" SL_SPARK_NO_CATALOG=true SL_SPARK_BIGQUERY_MATERIALIZATION_DATASET=SL_BQ_TEST_DS SL_ACCESS_POLICIES_PROJECT_ID=${{ env.GCP_PROJECT }} TEMPORARY_GCS_BUCKET=${{ env.TEMPORARY_GCS_BUCKET }} SL_REMOTE_TEST=true RELEASE_SONATYPE=true GITHUB_TOKEN=${{ env.GITHUB_TOKEN }} SONATYPE_USERNAME=${{ env.SONATYPE_USERNAME }} SONATYPE_PASSWORD=${{ env.SONATYPE_PASSWORD }} sbt ++2.13 "testOnly ai.starlake.job.metrics.*"
      - name: Run tests(job.sink)
        run: SBT_OPTS="-Xss4M -Xms1g -Xmx4g" SL_SPARK_NO_CATALOG=true SL_SPARK_BIGQUERY_MATERIALIZATION_DATASET=SL_BQ_TEST_DS SL_ACCESS_POLICIES_PROJECT_ID=${{ env.GCP_PROJECT }} TEMPORARY_GCS_BUCKET=${{ env.TEMPORARY_GCS_BUCKET }} SL_REMOTE_TEST=true RELEASE_SONATYPE=true GITHUB_TOKEN=${{ env.GITHUB_TOKEN }} SONATYPE_USERNAME=${{ env.SONATYPE_USERNAME }} SONATYPE_PASSWORD=${{ env.SONATYPE_PASSWORD }} sbt ++2.13 "testOnly ai.starlake.job.sink.*"
      - name: Run tests(job.strategies)
        run: SBT_OPTS="-Xss4M -Xms1g -Xmx4g" SL_SPARK_NO_CATALOG=true SL_SPARK_BIGQUERY_MATERIALIZATION_DATASET=SL_BQ_TEST_DS SL_ACCESS_POLICIES_PROJECT_ID=${{ env.GCP_PROJECT }} TEMPORARY_GCS_BUCKET=${{ env.TEMPORARY_GCS_BUCKET }} SL_REMOTE_TEST=true RELEASE_SONATYPE=true GITHUB_TOKEN=${{ env.GITHUB_TOKEN }} SONATYPE_USERNAME=${{ env.SONATYPE_USERNAME }} SONATYPE_PASSWORD=${{ env.SONATYPE_PASSWORD }} sbt ++2.13 "testOnly ai.starlake.job.strategies.*"
      - name: Run tests(job.transform)
        run: SBT_OPTS="-Xss4M -Xms1g -Xmx4g" SL_SPARK_NO_CATALOG=true SL_SPARK_BIGQUERY_MATERIALIZATION_DATASET=SL_BQ_TEST_DS SL_ACCESS_POLICIES_PROJECT_ID=${{ env.GCP_PROJECT }} TEMPORARY_GCS_BUCKET=${{ env.TEMPORARY_GCS_BUCKET }} SL_REMOTE_TEST=true RELEASE_SONATYPE=true GITHUB_TOKEN=${{ env.GITHUB_TOKEN }} SONATYPE_USERNAME=${{ env.SONATYPE_USERNAME }} SONATYPE_PASSWORD=${{ env.SONATYPE_PASSWORD }} sbt ++2.13 "testOnly ai.starlake.job.transform*"
      - name: Run tests(job.boostrap)
        run: SBT_OPTS="-Xss4M -Xms1g -Xmx4g" SL_SPARK_NO_CATALOG=true SL_SPARK_BIGQUERY_MATERIALIZATION_DATASET=SL_BQ_TEST_DS SL_ACCESS_POLICIES_PROJECT_ID=${{ env.GCP_PROJECT }} TEMPORARY_GCS_BUCKET=${{ env.TEMPORARY_GCS_BUCKET }} SL_REMOTE_TEST=true RELEASE_SONATYPE=true GITHUB_TOKEN=${{ env.GITHUB_TOKEN }} SONATYPE_USERNAME=${{ env.SONATYPE_USERNAME }} SONATYPE_PASSWORD=${{ env.SONATYPE_PASSWORD }} sbt ++2.13 "testOnly ai.starlake.job.bootstrap.*"
      - name: Run tests(job.connections)
        run: SBT_OPTS="-Xss4M -Xms1g -Xmx4g" SL_SPARK_NO_CATALOG=true SL_SPARK_BIGQUERY_MATERIALIZATION_DATASET=SL_BQ_TEST_DS SL_ACCESS_POLICIES_PROJECT_ID=${{ env.GCP_PROJECT }} TEMPORARY_GCS_BUCKET=${{ env.TEMPORARY_GCS_BUCKET }} SL_REMOTE_TEST=true RELEASE_SONATYPE=true GITHUB_TOKEN=${{ env.GITHUB_TOKEN }} SONATYPE_USERNAME=${{ env.SONATYPE_USERNAME }} SONATYPE_PASSWORD=${{ env.SONATYPE_PASSWORD }} sbt ++2.13 "testOnly ai.starlake.job.connections.*"
      - name: Run tests(job.convert)
        run: SBT_OPTS="-Xss4M -Xms1g -Xmx4g" SL_SPARK_NO_CATALOG=true SL_SPARK_BIGQUERY_MATERIALIZATION_DATASET=SL_BQ_TEST_DS SL_ACCESS_POLICIES_PROJECT_ID=${{ env.GCP_PROJECT }} TEMPORARY_GCS_BUCKET=${{ env.TEMPORARY_GCS_BUCKET }} SL_REMOTE_TEST=true RELEASE_SONATYPE=true GITHUB_TOKEN=${{ env.GITHUB_TOKEN }} SONATYPE_USERNAME=${{ env.SONATYPE_USERNAME }} SONATYPE_PASSWORD=${{ env.SONATYPE_PASSWORD }} sbt ++2.13 "testOnly ai.starlake.job.convert.*"
      - name: Run tests(job.infer)
        run: SBT_OPTS="-Xss4M -Xms1g -Xmx4g" SL_SPARK_NO_CATALOG=true SL_SPARK_BIGQUERY_MATERIALIZATION_DATASET=SL_BQ_TEST_DS SL_ACCESS_POLICIES_PROJECT_ID=${{ env.GCP_PROJECT }} TEMPORARY_GCS_BUCKET=${{ env.TEMPORARY_GCS_BUCKET }} SL_REMOTE_TEST=true RELEASE_SONATYPE=true GITHUB_TOKEN=${{ env.GITHUB_TOKEN }} SONATYPE_USERNAME=${{ env.SONATYPE_USERNAME }} SONATYPE_PASSWORD=${{ env.SONATYPE_PASSWORD }} sbt ++2.13 "testOnly ai.starlake.job.infer.*"
      - name: Run tests(job.ingest)
        run: SBT_OPTS="-Xss4M -Xms1g -Xmx4g" SL_SPARK_NO_CATALOG=true SL_SPARK_BIGQUERY_MATERIALIZATION_DATASET=SL_BQ_TEST_DS SL_ACCESS_POLICIES_PROJECT_ID=${{ env.GCP_PROJECT }} TEMPORARY_GCS_BUCKET=${{ env.TEMPORARY_GCS_BUCKET }} SL_REMOTE_TEST=true RELEASE_SONATYPE=true GITHUB_TOKEN=${{ env.GITHUB_TOKEN }} SONATYPE_USERNAME=${{ env.SONATYPE_USERNAME }} SONATYPE_PASSWORD=${{ env.SONATYPE_PASSWORD }} sbt ++2.13 "testOnly ai.starlake.job.ingest.*"
      - name: Run tests(job.kafka)
        run: SBT_OPTS="-Xss4M -Xms1g -Xmx4g" SL_SPARK_NO_CATALOG=true SL_SPARK_BIGQUERY_MATERIALIZATION_DATASET=SL_BQ_TEST_DS SL_ACCESS_POLICIES_PROJECT_ID=${{ env.GCP_PROJECT }} TEMPORARY_GCS_BUCKET=${{ env.TEMPORARY_GCS_BUCKET }} SL_REMOTE_TEST=true RELEASE_SONATYPE=true GITHUB_TOKEN=${{ env.GITHUB_TOKEN }} SONATYPE_USERNAME=${{ env.SONATYPE_USERNAME }} SONATYPE_PASSWORD=${{ env.SONATYPE_PASSWORD }} sbt ++2.13 "testOnly ai.starlake.job.kafka.*"

      - name: Run tests(config)
        run: SBT_OPTS="-Xss4M -Xms1g -Xmx4g" SL_SPARK_NO_CATALOG=true SL_SPARK_BIGQUERY_MATERIALIZATION_DATASET=SL_BQ_TEST_DS SL_ACCESS_POLICIES_PROJECT_ID=${{ env.GCP_PROJECT }} TEMPORARY_GCS_BUCKET=${{ env.TEMPORARY_GCS_BUCKET }} SL_REMOTE_TEST=true RELEASE_SONATYPE=true GITHUB_TOKEN=${{ env.GITHUB_TOKEN }} SONATYPE_USERNAME=${{ env.SONATYPE_USERNAME }} SONATYPE_PASSWORD=${{ env.SONATYPE_PASSWORD }} sbt ++2.13 "testOnly ai.starlake.config.*"
      - name: Run tests(extract)
        run: SBT_OPTS="-Xss4M -Xms1g -Xmx4g" SL_SPARK_NO_CATALOG=true SL_SPARK_BIGQUERY_MATERIALIZATION_DATASET=SL_BQ_TEST_DS SL_ACCESS_POLICIES_PROJECT_ID=${{ env.GCP_PROJECT }} TEMPORARY_GCS_BUCKET=${{ env.TEMPORARY_GCS_BUCKET }} SL_REMOTE_TEST=true RELEASE_SONATYPE=true GITHUB_TOKEN=${{ env.GITHUB_TOKEN }} SONATYPE_USERNAME=${{ env.SONATYPE_USERNAME }} SONATYPE_PASSWORD=${{ env.SONATYPE_PASSWORD }} sbt ++2.13 "testOnly ai.starlake.extract.*"
      - name: Run tests(integration.extract)
        run: SBT_OPTS="-Xss4M -Xms1g -Xmx4g" SL_SPARK_NO_CATALOG=true SL_SPARK_BIGQUERY_MATERIALIZATION_DATASET=SL_BQ_TEST_DS SL_ACCESS_POLICIES_PROJECT_ID=${{ env.GCP_PROJECT }} TEMPORARY_GCS_BUCKET=${{ env.TEMPORARY_GCS_BUCKET }} SL_REMOTE_TEST=true RELEASE_SONATYPE=true GITHUB_TOKEN=${{ env.GITHUB_TOKEN }} SONATYPE_USERNAME=${{ env.SONATYPE_USERNAME }} SONATYPE_PASSWORD=${{ env.SONATYPE_PASSWORD }} sbt ++2.13 "testOnly ai.starlake.integration.extract.*"
      - name: Run tests(integration.load)
        run: SBT_OPTS="-Xss4M -Xms1g -Xmx4g" SL_SPARK_NO_CATALOG=true SL_SPARK_BIGQUERY_MATERIALIZATION_DATASET=SL_BQ_TEST_DS SL_ACCESS_POLICIES_PROJECT_ID=${{ env.GCP_PROJECT }} TEMPORARY_GCS_BUCKET=${{ env.TEMPORARY_GCS_BUCKET }} SL_REMOTE_TEST=true RELEASE_SONATYPE=true GITHUB_TOKEN=${{ env.GITHUB_TOKEN }} SONATYPE_USERNAME=${{ env.SONATYPE_USERNAME }} SONATYPE_PASSWORD=${{ env.SONATYPE_PASSWORD }} sbt ++2.13 "testOnly ai.starlake.integration.load.*"
      - name: Run tests(integration.starbake)
        run: SBT_OPTS="-Xss4M -Xms1g -Xmx4g" SL_SPARK_NO_CATALOG=true SL_SPARK_BIGQUERY_MATERIALIZATION_DATASET=SL_BQ_TEST_DS SL_ACCESS_POLICIES_PROJECT_ID=${{ env.GCP_PROJECT }} TEMPORARY_GCS_BUCKET=${{ env.TEMPORARY_GCS_BUCKET }} SL_REMOTE_TEST=true RELEASE_SONATYPE=true GITHUB_TOKEN=${{ env.GITHUB_TOKEN }} SONATYPE_USERNAME=${{ env.SONATYPE_USERNAME }} SONATYPE_PASSWORD=${{ env.SONATYPE_PASSWORD }} sbt ++2.13 "testOnly ai.starlake.integration.starbake.*"
      - name: Run tests(integration.transform)
        run: SBT_OPTS="-Xss4M -Xms1g -Xmx4g" SL_SPARK_NO_CATALOG=true SL_SPARK_BIGQUERY_MATERIALIZATION_DATASET=SL_BQ_TEST_DS SL_ACCESS_POLICIES_PROJECT_ID=${{ env.GCP_PROJECT }} TEMPORARY_GCS_BUCKET=${{ env.TEMPORARY_GCS_BUCKET }} SL_REMOTE_TEST=true RELEASE_SONATYPE=true GITHUB_TOKEN=${{ env.GITHUB_TOKEN }} SONATYPE_USERNAME=${{ env.SONATYPE_USERNAME }} SONATYPE_PASSWORD=${{ env.SONATYPE_PASSWORD }} sbt ++2.13 "testOnly ai.starlake.integration.transform.*"
      - name: Run tests(integration.utils)
        run: SBT_OPTS="-Xss4M -Xms1g -Xmx4g" SL_SPARK_NO_CATALOG=true SL_SPARK_BIGQUERY_MATERIALIZATION_DATASET=SL_BQ_TEST_DS SL_ACCESS_POLICIES_PROJECT_ID=${{ env.GCP_PROJECT }} TEMPORARY_GCS_BUCKET=${{ env.TEMPORARY_GCS_BUCKET }} SL_REMOTE_TEST=true RELEASE_SONATYPE=true GITHUB_TOKEN=${{ env.GITHUB_TOKEN }} SONATYPE_USERNAME=${{ env.SONATYPE_USERNAME }} SONATYPE_PASSWORD=${{ env.SONATYPE_PASSWORD }} sbt ++2.13 "testOnly ai.starlake.integration.utils.*"
      - name: Run tests(privacy)
        run: SBT_OPTS="-Xss4M -Xms1g -Xmx4g" SL_SPARK_NO_CATALOG=true SL_SPARK_BIGQUERY_MATERIALIZATION_DATASET=SL_BQ_TEST_DS SL_ACCESS_POLICIES_PROJECT_ID=${{ env.GCP_PROJECT }} TEMPORARY_GCS_BUCKET=${{ env.TEMPORARY_GCS_BUCKET }} SL_REMOTE_TEST=true RELEASE_SONATYPE=true GITHUB_TOKEN=${{ env.GITHUB_TOKEN }} SONATYPE_USERNAME=${{ env.SONATYPE_USERNAME }} SONATYPE_PASSWORD=${{ env.SONATYPE_PASSWORD }} sbt ++2.13 "testOnly ai.starlake.privacy.*"
      - name: Run tests(serve)
        run: SBT_OPTS="-Xss4M -Xms1g -Xmx4g" SL_SPARK_NO_CATALOG=true SL_SPARK_BIGQUERY_MATERIALIZATION_DATASET=SL_BQ_TEST_DS SL_ACCESS_POLICIES_PROJECT_ID=${{ env.GCP_PROJECT }} TEMPORARY_GCS_BUCKET=${{ env.TEMPORARY_GCS_BUCKET }} SL_REMOTE_TEST=true RELEASE_SONATYPE=true GITHUB_TOKEN=${{ env.GITHUB_TOKEN }} SONATYPE_USERNAME=${{ env.SONATYPE_USERNAME }} SONATYPE_PASSWORD=${{ env.SONATYPE_PASSWORD }} sbt ++2.13 "testOnly ai.starlake.serve.*"
      - name: Run tests(sql)
        run: SBT_OPTS="-Xss4M -Xms1g -Xmx4g" SL_SPARK_NO_CATALOG=true SL_SPARK_BIGQUERY_MATERIALIZATION_DATASET=SL_BQ_TEST_DS SL_ACCESS_POLICIES_PROJECT_ID=${{ env.GCP_PROJECT }} TEMPORARY_GCS_BUCKET=${{ env.TEMPORARY_GCS_BUCKET }} SL_REMOTE_TEST=true RELEASE_SONATYPE=true GITHUB_TOKEN=${{ env.GITHUB_TOKEN }} SONATYPE_USERNAME=${{ env.SONATYPE_USERNAME }} SONATYPE_PASSWORD=${{ env.SONATYPE_PASSWORD }} sbt ++2.13 "testOnly ai.starlake.sql.*"
      - name: Run tests(udf)
        run: SBT_OPTS="-Xss4M -Xms1g -Xmx4g" SL_SPARK_NO_CATALOG=true SL_SPARK_BIGQUERY_MATERIALIZATION_DATASET=SL_BQ_TEST_DS SL_ACCESS_POLICIES_PROJECT_ID=${{ env.GCP_PROJECT }} TEMPORARY_GCS_BUCKET=${{ env.TEMPORARY_GCS_BUCKET }} SL_REMOTE_TEST=true RELEASE_SONATYPE=true GITHUB_TOKEN=${{ env.GITHUB_TOKEN }} SONATYPE_USERNAME=${{ env.SONATYPE_USERNAME }} SONATYPE_PASSWORD=${{ env.SONATYPE_PASSWORD }} sbt ++2.13 "testOnly ai.starlake.udf.*"
      - name: Run tests(utils)
        run: SBT_OPTS="-Xss4M -Xms1g -Xmx4g" SL_SPARK_NO_CATALOG=true SL_SPARK_BIGQUERY_MATERIALIZATION_DATASET=SL_BQ_TEST_DS SL_ACCESS_POLICIES_PROJECT_ID=${{ env.GCP_PROJECT }} TEMPORARY_GCS_BUCKET=${{ env.TEMPORARY_GCS_BUCKET }} SL_REMOTE_TEST=true RELEASE_SONATYPE=true GITHUB_TOKEN=${{ env.GITHUB_TOKEN }} SONATYPE_USERNAME=${{ env.SONATYPE_USERNAME }} SONATYPE_PASSWORD=${{ env.SONATYPE_PASSWORD }} sbt ++2.13 "testOnly ai.starlake.utils.*"
      - name: Run tests(workflow)
        run: SBT_OPTS="-Xss4M -Xms1g -Xmx4g" SL_SPARK_NO_CATALOG=true SL_SPARK_BIGQUERY_MATERIALIZATION_DATASET=SL_BQ_TEST_DS SL_ACCESS_POLICIES_PROJECT_ID=${{ env.GCP_PROJECT }} TEMPORARY_GCS_BUCKET=${{ env.TEMPORARY_GCS_BUCKET }} SL_REMOTE_TEST=true RELEASE_SONATYPE=true GITHUB_TOKEN=${{ env.GITHUB_TOKEN }} SONATYPE_USERNAME=${{ env.SONATYPE_USERNAME }} SONATYPE_PASSWORD=${{ env.SONATYPE_PASSWORD }} sbt ++2.13 "testOnly ai.starlake.workflow.*"
      - name: Publish Snapshot on Sonatype Spark 3 for scala 2.12
        run: SBT_OPTS="-Xss4M -Xms1g -Xmx4g" SL_SPARK_NO_CATALOG=true SL_SPARK_BIGQUERY_MATERIALIZATION_DATASET=SL_BQ_TEST_DS SL_ACCESS_POLICIES_PROJECT_ID=${{ env.GCP_PROJECT }} TEMPORARY_GCS_BUCKET=${{ env.TEMPORARY_GCS_BUCKET }} SL_REMOTE_TEST=true RELEASE_SONATYPE=true GITHUB_TOKEN=${{ env.GITHUB_TOKEN }} SONATYPE_USERNAME=${{ env.SONATYPE_USERNAME }} SONATYPE_PASSWORD=${{ env.SONATYPE_PASSWORD }} sbt ++2.12 publish
      - name: Publish Snapshot on Sonatype Spark 3 for scala 2.13
        run: SBT_OPTS="-Xss4M -Xms1g -Xmx4g" SL_SPARK_NO_CATALOG=true SL_SPARK_BIGQUERY_MATERIALIZATION_DATASET=SL_BQ_TEST_DS SL_ACCESS_POLICIES_PROJECT_ID=${{ env.GCP_PROJECT }} TEMPORARY_GCS_BUCKET=${{ env.TEMPORARY_GCS_BUCKET }} SL_REMOTE_TEST=true RELEASE_SONATYPE=true GITHUB_TOKEN=${{ env.GITHUB_TOKEN }} SONATYPE_USERNAME=${{ env.SONATYPE_USERNAME }} SONATYPE_PASSWORD=${{ env.SONATYPE_PASSWORD }} sbt ++2.13 publish

  docker-hub:
    needs: snapshot
    name: Snapshot Docker Image
    runs-on: ubuntu-latest
    permissions:
      packages: write
      contents: read
      attestations: write
      id-token: write
    strategy:
      fail-fast: false
    steps:
      - name: Checkout
        id: vcs
        uses: actions/checkout@v4

      - name: Env
        run: |
          cat .versions >> $GITHUB_ENV
          source .versions
          FIRST_LINE=$(head -n 1 version.sbt)
          SL_VERSION=$(echo "$FIRST_LINE" | sed -E 's/.*version := "([0-9]+\.[0-9]+\.?.*)"/\1/')
          echo "SL_VERSION=${SL_VERSION}" >> $GITHUB_ENV
          SL_MAJOR_MINOR_VERSION=$(echo "${SL_VERSION}" | cut -d'.' -f1-2)
          echo "SL_MAJOR_MINOR_VERSION=${SL_MAJOR_MINOR_VERSION}" >> $GITHUB_ENV
          REGISTRY_IMAGE=starlakeai/starlake
          echo "REGISTRY_IMAGE=${REGISTRY_IMAGE}" >> $GITHUB_ENV
          REGISTRY_IMAGE_LATEST=${REGISTRY_IMAGE}:${SL_VERSION:-latest}
          echo "REGISTRY_IMAGE_LATEST=${REGISTRY_IMAGE_LATEST}" >> $GITHUB_ENV
          echo "DOCKERHUB_USERNAME=${{ secrets.DOCKERHUB_USERNAME }}" >> $GITHUB_ENV
          echo "DOCKERHUB_TOKEN=${{ secrets.DOCKERHUB_TOKEN }}" >> $GITHUB_ENV
          echo "GITHUB_TOKEN=${{ secrets.GITHUB_TOKEN }}" >> $GITHUB_ENV

      - name: Prepare
        run: |
          ./scripts/docker-prepare.sh

      - name: Docker meta
        id: meta
        uses: docker/metadata-action@v5
        with:
          images: ${{ env.REGISTRY_IMAGE }}
          labels: |
            org.opencontainers.image.vendor=starlakeai
            org.opencontainers.image.licenses=Apache-2.0
            org.opencontainers.image.title=starlakeai/starlake
            org.opencontainers.image.description="A declarative text based tool that enables analysts and engineers to extract, load, transform and orchestrate their data pipelines."
            org.opencontainers.image.url=https://starlake.ai
          # generate Docker tags based on the following events/attributes
          tags: |
            type=schedule
            type=semver,pattern={{version}}
            type=semver,pattern={{major}}.{{minor}}
            type=semver,pattern={{major}}
      #            type=sha
      - name: Set up QEMU
        uses: docker/setup-qemu-action@v3

      - name: Set up Docker Buildx
        uses: docker/setup-buildx-action@v3

      - name: Login to Docker Hub
        uses: docker/login-action@v3
        with:
          username: ${{ env.DOCKERHUB_USERNAME }}
          password: ${{ env.DOCKERHUB_TOKEN }}

      - name: Build and export to Docker
        uses: docker/build-push-action@v6
        with:
          context: "./distrib/docker"
          pull: true
          load: true
          tags: ${{ steps.meta.outputs.tags }},${{ env.REGISTRY_IMAGE_LATEST }}
          labels: ${{ steps.meta.outputs.labels }}
          build-args: |
            BUILD_DATE=${{ env.BUILD_DATE }}
            VCS_REF=${{ steps.vcs.outputs.commit }}
            SL_VERSION=${{ env.SL_VERSION }}

      - name: Inspect image
        run: |
          docker image inspect --format='{{json .Config.Labels}}' ${{ env.REGISTRY_IMAGE_LATEST }}

      - name: Test
        run: |
          docker run --rm ${{ env.REGISTRY_IMAGE_LATEST }} help

      - name: Push image
        if: github.event_name != 'pull_request_target'
        id: push
        uses: docker/build-push-action@v6
        with:
          context: "./distrib/docker"
          platforms: ${{ env.PLATFORMS }}
          pull: true
          push: true
          provenance: mode=max
          tags: ${{ steps.meta.outputs.tags }},${{ env.REGISTRY_IMAGE_LATEST }}
          labels: ${{ steps.meta.outputs.labels }}
          build-args: |
            BUILD_DATE=${{ env.BUILD_DATE }}
            VCS_REF=${{ steps.vcs.outputs.commit }}
            SL_VERSION=${{ env.SL_VERSION }}

      # - name: Generate artifact attestation
<<<<<<< HEAD
      #   if: github.event_name != 'pull_request_target'
=======
      #   if: github.event_name != 'pull_request'
>>>>>>> ded625a5
      #   uses: actions/attest-build-provenance@v1
      #   with:
      #     subject-name: ${{ env.REGISTRY_IMAGE }}
      #     subject-digest: ${{ steps.push.outputs.digest }}
      #     push-to-registry: true
      #     github-token: ${{ env.GITHUB_TOKEN }}<|MERGE_RESOLUTION|>--- conflicted
+++ resolved
@@ -1,8 +1,8 @@
 name: Snapshot
-# Run workflow whenever a pull_request_target has been closed to the `master` and `branch-*` branches
+# Run workflow whenever a pull_request has been closed to the `master` and `branch-*` branches
 on:
   workflow_dispatch:
-  pull_request_target:
+  pull_request:
     types: [closed]
     branches:
       - master
@@ -200,7 +200,7 @@
           docker run --rm ${{ env.REGISTRY_IMAGE_LATEST }} help
 
       - name: Push image
-        if: github.event_name != 'pull_request_target'
+        if: github.event_name != 'pull_request'
         id: push
         uses: docker/build-push-action@v6
         with:
@@ -217,11 +217,7 @@
             SL_VERSION=${{ env.SL_VERSION }}
 
       # - name: Generate artifact attestation
-<<<<<<< HEAD
-      #   if: github.event_name != 'pull_request_target'
-=======
       #   if: github.event_name != 'pull_request'
->>>>>>> ded625a5
       #   uses: actions/attest-build-provenance@v1
       #   with:
       #     subject-name: ${{ env.REGISTRY_IMAGE }}
