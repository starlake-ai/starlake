import Dependencies.*
import sbt.Tests.{Group, SubProcess}
import sbtrelease.ReleasePlugin.autoImport.ReleaseTransformations.*
import sbtrelease.Version.Bump.Next
import xerial.sbt.Sonatype.*

lazy val javacCompilerVersion = "17"

javacOptions ++= Seq(
  "-source", javacCompilerVersion,
  "-target", javacCompilerVersion,
  "-Xlint"
)


Test / javaOptions ++= Seq("-Dfile.encoding=UTF-8")

val testJavaOptions = {
  val heapSize = sys.env.get("HEAP_SIZE").getOrElse("4g")
  val extraTestJavaArgs = Seq("-XX:+IgnoreUnrecognizedVMOptions",
    "--add-opens=java.base/java.lang=ALL-UNNAMED",
    "--add-opens=java.base/java.lang.invoke=ALL-UNNAMED",
    "--add-opens=java.base/java.lang.reflect=ALL-UNNAMED",
    "--add-opens=java.base/java.io=ALL-UNNAMED",
    "--add-opens=java.base/java.net=ALL-UNNAMED",
    "--add-opens=java.base/java.nio=ALL-UNNAMED",
    "--add-opens=java.base/java.util=ALL-UNNAMED",
    "--add-opens=java.base/java.util.concurrent=ALL-UNNAMED",
    "--add-opens=java.base/java.util.concurrent.atomic=ALL-UNNAMED",
    "--add-opens=java.base/jdk.internal.ref=ALL-UNNAMED",
    "--add-opens=java.base/sun.nio.ch=ALL-UNNAMED",
    "--add-opens=java.base/sun.nio.cs=ALL-UNNAMED",
    "--add-opens=java.base/sun.security.action=ALL-UNNAMED",
    "--add-opens=java.base/sun.util.calendar=ALL-UNNAMED").mkString(" ")
  s"-Xmx$heapSize -Xss4m -XX:ReservedCodeCacheSize=128m -Dfile.encoding=UTF-8 $extraTestJavaArgs"
    .split(" ").toSeq
}

Test / javaOptions ++= testJavaOptions

// lazy val scala212 = "2.12.20"

lazy val scala213 = "2.13.16"
lazy val scala3 = "3.3.1"

lazy val supportedScalaVersions = Seq(scala213)


crossScalaVersions := supportedScalaVersions

organization := "ai.starlake"

organizationName := "starlake"

scalaVersion := scala213 // scala213 scala212

organizationHomepage := Some(url("https://github.com/starlake-ai/starlake"))

resolvers ++= Resolvers.allResolvers

libraryDependencies ++= {
  val versionSpecificLibs = {
    CrossVersion.partialVersion(scalaVersion.value) match {
      case Some((2, 13)) => scalaCompat ++ scala213LibsOnly
      case _ => throw new Exception(s"Invalid Scala Version")
    }
  }
  dependencies ++ spark3 ++
    jacksonForSpark3 ++ esSpark212 ++
    pureConfig ++ scalaReflection(scalaVersion.value) ++
    versionSpecificLibs
}

dependencyOverrides := Seq(
  "com.google.protobuf"                % "protobuf-java"             % "3.25.8",
  "com.google.protobuf"                % "protobuf-java"             % "3.25.8",
  "org.scala-lang"                    % "scala-library"             % scalaVersion.value,
  "org.scala-lang"                    % "scala-reflect"             % scalaVersion.value,
  "org.scala-lang"                    % "scala-compiler"            % scalaVersion.value,
  "com.google.guava"                  %  "guava"                    % "31.1-jre", // required by jinjava 2.7.3
  "com.fasterxml.jackson.dataformat"  % "jackson-dataformat-csv"    % Versions.jacksonForSpark3
)

name := "starlake-core"

assembly / assemblyJarName := s"${name.value}_${scalaBinaryVersion.value}-${version.value}-assembly.jar"

Common.enableStarlakeAliases

enablePlugins(Common.starlakePlugins: _*)

buildInfoPackage := "ai.starlake.buildinfo"


scalacOptions ++= {
  val extractOptions = {
    CrossVersion.partialVersion(scalaVersion.value) match {
      case Some((2, 12)) => Seq("-Xfatal-warnings")
      case Some((2, 13)) =>  Seq()
      case _ => throw new Exception(s"Invalid Scala Version")
    }
  }
  Seq(
    "-deprecation",
    "-feature",
    "-Xmacro-settings:materialize-derivations",
    "-Ywarn-unused:imports",
    "-Xsource:3"  ) ++ extractOptions

}


Common.customSettings

// Builds a far JAR with embedded spark libraries and other provided libs.
// Can be useful for running YAML generation without having a spark distribution
commands += Command.command("assemblyWithSpark") { state =>
  """set assembly / fullClasspath := (Compile / fullClasspath).value""" :: "assembly" :: state
}


Compile / assembly / artifact := {
  val art: Artifact = (Compile / assembly / artifact).value
  art.withClassifier(Some("assembly"))
}

// Assembly
addArtifact(Compile / assembly / artifact, assembly)

assembly / assemblyMergeStrategy := {
  case "META-INF/services/org.apache.spark.sql.sources.DataSourceRegister" => MergeStrategy.concat
  case PathList("META-INF", "services", _ @_*) => MergeStrategy.concat
  case PathList("META-INF", _ @_*) => MergeStrategy.discard
  case "reference.conf"            => MergeStrategy.concat
  case _                           => MergeStrategy.first
}

// Required by the Test container framework
Test / fork := true

excludeDependencies ++= Seq(
  ExclusionRule("org.javassist", "javassist")
)

assembly / assemblyExcludedJars := {
  val cp: Classpath = (assembly / fullClasspath).value
  val sortedCp = cp.sortBy(_.data.getName)
  sortedCp.foreach(x => println("->" + x.data.getName))
  sortedCp filter { jar =>
    val jarList = List(
      "netty-buffer-",
      "netty-common-",
      "arrow-memory-core-",
      "arrow-memory-netty-",
      "arrow-format-",
      "arrow-vector-",
      "commons-codec-",
      //"commons-compress-", // Because POI needs it
      "commons-logging-",
      "commons-math3-",
      "flatbuffers-java-",
      // "gson-", // because BigQuery needs com.google.gson.JsonParser.parseString(Ljava/lang/String;)
      //"guava-", // BigQuery needs com/google/common/base/MoreObjects (guava-20)
      "hadoop-client-api-",
      "hadoop-client-runtime-",
      "httpclient-",
      "httpcore-",
      "jackson-datatype-jsr310-",
      "json-2",
      "jsr305-",
      "lz4-java-",
      // "protobuf-java-", // BigQuery needs com/google/protobuf/GeneratedMessageV3
      "scala-compiler-",
      "scala-library-",
      "scala-parser-combinators_",
      "scala-reflect-",
      "scala-xml_",
      "slf4j-api-",
      "snappy-java-",
      "spark-tags_",
      "threeten-extra-",
      "xz-",
      "zstd-jni-"
    )
    if (jarList.exists(jar.data.getName.startsWith)) {
      println("Exclude ->" + jar.data.getName)
      true
    }
    else
      false
  }
}


assembly / assemblyShadeRules := Seq(
  // poi needs a newer version of commons-compress (> 1.17) than the one shipped with spark 2.4.X
  ShadeRule.rename("org.apache.commons.compress.**" -> "poiShade.commons.compress.@1").inAll,
//  ShadeRule.rename("shapeless.**" -> "shade.@0").inAll,
  //shade it or else writing to bigquery wont work because spark comes with an older version of google common.
  ShadeRule.rename("com.google.common.**" -> "shade.@0").inAll,
  ShadeRule.rename("com.google.gson.**" -> "shade.@0").inAll//,
  //ShadeRule.rename("com.google.protobuf.**" -> "shade.@0").inAll
)


// Disable scaladoc generation

Compile / doc / sources := Seq.empty

//Compile / packageDoc / publishArtifact := false

Compile / packageBin / publishArtifact := true

Compile / packageSrc / publishArtifact := true

// Your profile name of the sonatype account. The default is the same with the organization value
sonatypeProfileName := "ai.starlake"

// To sync with Maven central, you need to supply the following information:
publishMavenStyle := true

// Open-source license of your choice
licenses := Seq(
  "Apache License, Version 2.0" -> url("http://www.apache.org/licenses/LICENSE-2.0.html")
)

sonatypeProjectHosting := Some(
  GitHubHosting("starlake-ai", "starlake", "hayssam.saleh@starlake.ai")
)


pgpPassphrase := sys.env.get("PGP_PASSPHRASE").map(_.toCharArray)

// Do not disable checksum
publishLocal / checksums := Nil

<<<<<<< HEAD
//sonatypeCredentialHost := sonatypeCentralHost
=======
// sonatypeCredentialHost := sonatypeCentralHost
>>>>>>> 47c84c3a

ThisBuild / publishTo := {
  val centralSnapshots = "https://central.sonatype.com/repository/maven-snapshots/"
  println("--> Publishing to " + (if (isSnapshot.value) "central-snapshots" else "local staging"))
  if (isSnapshot.value) Some("central-snapshots" at centralSnapshots)
  else localStaging.value
}

// Release
releaseCrossBuild := true

releaseIgnoreUntrackedFiles := true

releaseProcess := Seq(
//  checkSnapshotDependencies, //allow snapshot dependencies
  inquireVersions,
  runClean,
//  releaseStepCommand("+test"),
  setReleaseVersion,
  commitReleaseVersion, // forces to push dirty files
  tagRelease,
  releaseStepCommandAndRemaining("+publishSigned"),
  releaseStepCommand("sonatypeBundleRelease"),
  setNextVersion,
  commitNextVersion,
  pushChanges
)

releaseCommitMessage := s"Release ${ReleasePlugin.runtimeVersion.value}"

releaseVersionBump := Next

developers := List(
  Developer(
    id = "hayssams",
    name = "Hayssam Saleh",
    email = "hayssam@saleh.fr",
    url = url("https://github.com/hayssams")
  ),
  Developer(
    id = "elarib",
    name = "Abdelhamide Elarib",
    email = "elarib.abdelhamide@gmail.com",
    url = url("https://github.com/elarib")
  ),
  Developer(
    id = "cchepelov",
    name = "Cyrille Chepelov",
    email = "cyrille@chepelov.org",
    url = url("https://github.com/cchepelov")
  ),
  Developer(
    id = "AmineSagaama",
    name = "Amine Sagaama",
    email = "amine.sagaama@gmail.com",
    url = url("https://github.com/AmineSagaama")
  ),
  Developer(
    id = "mhdqassir",
    name = "Mohamad Kassir",
    email = "mbkassir@gmail.com",
    url = url("https://github.com/mhdkassir")
  ),
  Developer(
    id = "mmenestret",
    name = "Martin Menestret",
    email = "martinmenestret@gmail.com",
    url = url("https://github.com/mmenestret")
  ),
  Developer(
    id = "pchalcol",
    name = "Patice Chalcol",
    email = "pchalcol@gmail.com",
    url = url("https://github.com/pchalcol")
  ),
  Developer(
    id = "zedach",
    name = "Mourad Dachraoui",
    email = "mourad.dachraoui@gmail.com",
    url = url("https://github.com/zedach")
  ),
  Developer(
    id = "seyguai",
    name = "Nicolas Boussuge",
    email = "nb.seyguai@gmail.com",
    url = url("https://github.com/seyguai")
  )
)

//assembly / logLevel := Level.Debug

val packageSetup = Def.taskKey[Unit]("Package Setup.class")
packageSetup := {
  import java.nio.file.Paths
  def zipFile(from: List[java.nio.file.Path], to: java.nio.file.Path): Unit = {
    import java.util.jar.Manifest
    val manifest = new Manifest()
    manifest.getMainAttributes().putValue("Manifest-Version", "1.0")
    manifest.getMainAttributes().putValue("Implementation-Version", version.value)
    manifest.getMainAttributes().putValue("Implementation-Vendor", "starlake")
    manifest.getMainAttributes().putValue("Implementation-Vendor", "starlake")
    manifest.getMainAttributes().putValue("Compiler-Version", javacCompilerVersion)

    IO.jar(from.map(f => f.toFile -> f.toFile.getName()), to.toFile, manifest)

  }
  val scalaMajorVersion = scalaVersion.value.split('.').take(2).mkString(".")
  val setupClass = Paths.get(s"target/scala-$scalaMajorVersion/classes/Setup.class")
  val setupAuthenticatorClass = Paths.get(s"target/scala-$scalaMajorVersion/classes/Setup$$UserPwdAuth.class")
  val setupJarDependencyClass = Paths.get(s"target/scala-$scalaMajorVersion/classes/Setup$$ResourceDependency.class")
  val to = Paths.get("distrib/setup.jar")
  zipFile(
    List(setupClass, setupAuthenticatorClass, setupJarDependencyClass),
    to
  )
}

Compile / mainClass := Some("ai.starlake.job.Main")

// Compile / packageBin := ((Compile / packageBin).dependsOn(packageSetup)).value


Test / parallelExecution := false

// We want each test to run using its own spark context
Test / testGrouping :=  (Test / definedTests).value.map { suite =>
  Group(suite.name, Seq(suite), SubProcess(ForkOptions().withRunJVMOptions(testJavaOptions.toVector)))
}

<|MERGE_RESOLUTION|>--- conflicted
+++ resolved
@@ -234,11 +234,7 @@
 // Do not disable checksum
 publishLocal / checksums := Nil
 
-<<<<<<< HEAD
-//sonatypeCredentialHost := sonatypeCentralHost
-=======
 // sonatypeCredentialHost := sonatypeCentralHost
->>>>>>> 47c84c3a
 
 ThisBuild / publishTo := {
   val centralSnapshots = "https://central.sonatype.com/repository/maven-snapshots/"
