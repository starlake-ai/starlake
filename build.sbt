--- conflicted
+++ resolved
@@ -3,21 +3,18 @@
 import sbtrelease.Version.Bump.Next
 import xerial.sbt.Sonatype._
 
-<<<<<<< HEAD
-=======
 // require Java 8 for Spark 2 support
 javacOptions ++= Seq("-source", "1.8", "-target", "1.8", "-Xlint")
 
-Test / javaOptions ++= Seq("-Dfile.encoding=UTF-8")
-
->>>>>>> 4b2027fd
+// Test / javaOptions ++= Seq("-Dfile.encoding=UTF-8")
+
 ThisBuild / sonatypeCredentialHost := "s01.oss.sonatype.org"
 
 lazy val scala212 = "2.12.17"
 
 lazy val scala213 = "2.13.10"
 
-ThisBuild / crossScalaVersions := List(scala212, scala213)
+ThisBuild / crossScalaVersions := List(scala212)
 
 organization := "ai.starlake"
 
@@ -37,6 +34,8 @@
     }
   }
 
+  // dependencies ++ spark ++ jackson ++ esSpark ++ pureConfigs ++ scalaReflection(scalaVersion.value)
+
   val commonDeps = dependencies ++ spark ++ jackson ++ esSpark ++ pureConfigs ++ scalaReflection(scalaVersion.value)
   CrossVersion.partialVersion(scalaVersion.value) match {
     case Some((2, 12)) => commonDeps
@@ -54,7 +53,7 @@
 name := {
   val sparkNameSuffix = {
     CrossVersion.partialVersion(scalaVersion.value) match {
-      case Some((2, 13)) | Some((2, 12)) => "3"
+      case Some((2, 12)) | Some((2, 13)) => "3"
       case _             => throw new Exception(s"Invalid Scala Version")
     }
   }
@@ -281,3 +280,5 @@
 )
 
 //assembly / logLevel := Level.Debug
+
+// addCompilerPlugin("io.tryp" % "splain" % "0.5.8" cross CrossVersion.patch)