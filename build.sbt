--- conflicted
+++ resolved
@@ -29,24 +29,10 @@
 
 libraryDependencies ++= {
   val (spark, jackson) = {
-<<<<<<< HEAD
-    System.out.println(s"sparkMajor=$sparkMajor")
-    sparkMajor match {
-      case "3" =>
-        (spark_3d0_forScala_2d12, jackson312)
-      case "2" =>
-        CrossVersion.partialVersion(scalaVersion.value) match {
-          case Some((2, 12)) => (spark_2d4_forScala_2d12, jackson212)
-          case Some((2, 11)) => (spark_2d4_forScala_2d11, jackson211)
-          case _ => throw new Exception(s"Invalid Scala Version ${scalaVersion.value}")
-        }
-      case _   => throw new Exception(s"Invalid Spark Major Version $sparkMajor")
-=======
     CrossVersion.partialVersion(scalaVersion.value) match {
       case Some((2, 12)) => (spark_3d0_forScala_2d12, jackson212ForSpark3)
       case Some((2, 11)) => (spark_2d4_forScala_2d11, jackson211ForSpark2)
       case _   => throw new Exception(s"Invalid Scala Version")
->>>>>>> d1fac397
     }
   }
   dependencies ++ spark ++ jackson ++ scalaReflection(scalaVersion.value)
